import pyqtgraph
import numpy as np
import matplotlib.pylab as plt
import matplotlib
matplotlib.use('Qt5Agg')

from PyQt5 import QtGui, QtWidgets, QtCore
from PyQt5.QtGui import QColor
from . import improv_bubble
from improv.actor import Spike

from queue import Empty
from matplotlib.backends.backend_qt5agg import FigureCanvasQTAgg
from matplotlib.figure import Figure
from PyQt5.QtWidgets import QGridLayout, QMessageBox

import logging; logger = logging.getLogger(__name__)
logger.setLevel(logging.INFO)


class FrontEnd(QtWidgets.QMainWindow, improv_bubble.Ui_Demo):
    def __init__(self, visual, comm, q_sig, parent=None):
        ''' Setup GUI
            Setup and start Nexus controls
        '''
        self.visual = visual
        self.comm = comm  # Link back to Nexus for transmitting signals
        self.q_sig = q_sig
        self.prev = 0
        self.n = 300

        pyqtgraph.setConfigOption('background', QColor(100, 100, 100))

        super(FrontEnd, self).__init__(parent)
        self.setupUi(self)
        pyqtgraph.setConfigOptions(leftButtonPan=True)
<<<<<<< HEAD
        self.sc = MplCanvas(self, width=5, height=4, dpi=100)

        #Setup button
        self.pushButton_4.clicked.connect(_call(self._setup))
        self.pushButton_4.clicked.connect(_call(self.started))
        
        #Run button
        self.pushButton_3.clicked.connect(_call(self._runProcess))
        self.pushButton_3.clicked.connect(_call(self.update)) # Tell Nexus to start
=======

        #Setup button
        #self.pushButton.clicked.connect(_call(self._setup))
        #self.pushButton.clicked.connect(_call(self.started))
        self.pushButton.clicked.connect(self.plotscatter)
        
        #Run button
        #self.pushButton_2.clicked.connect(_call(self._runProcess))
        #self.pushButton_2.clicked.connect(_call(self.update)) # Tell Nexus to start

    def plotscatter(self):
        if self.radioButton.isChecked():
            self.scatter = pyqtgraph.ScatterPlotItem(size=10, brush=pyqtgraph.mkBrush(255, 255, 255, 120))
            pos = np.random.normal(size=(2, self.n), scale=1e-5)
            spots = [{'pos': pos[:, i], 'data': 1} for i in range(self.n)] + [{'pos': [0, 0], 'data': 1}]
            self.scatter.addPoints(spots)
            self.widget.addItem(self.scatter)
>>>>>>> 526f5f54

    def update(self):
        self.visual.getData()
        if(len(self.visual.data) != 0):
            if(self.prev == 0):
                self.loadVisual()
                self.prev = 1
            elif(self.prev != self.visual.data[0]):
                self.updateVisual()
                self.prev += 1

        QtCore.QTimer.singleShot(10, self.update)

    def updateVisual(self):
        if self.radioButton.isChecked():
<<<<<<< HEAD
            self.sc.axes.plot(self.visual.data[1][:, 0], self.visual.data[1][:, 1], color='gray', alpha=0.8)
        if self.radioButton_2.isChecked():
            self.sc.axes.scatter(self.visual.data[1][:, 0], self.visual.data[1][:, 1], color='gray', alpha=0.8)
=======
            #self.sc.axes.plot(self.visual.data[1][:, 0], self.visual.data[1][:, 1], color='gray', alpha=0.8)
            self.sc.plot(x = range(10), y = range(2,12))
        if self.radioButton_2.isChecked():
            #self.sc.axes.scatter(self.visual.data[1][:, 0], self.visual.data[1][:, 1], color='gray', alpha=0.8)
            self.sc.plot(x = range(10), y = range(2,12))
>>>>>>> 526f5f54
        self.sc.fig.canvas.draw_idle()

    def loadVisual(self):
        ### 2D vdp oscillator
        if self.radioButton.isChecked():
<<<<<<< HEAD
            self.sc.axes.plot(self.visual.data[1][:, 0], self.visual.data[1][:, 1], color='gray', alpha=0.8)
        if self.radioButton_2.isChecked():
            self.sc.axes.scatter(self.visual.data[1][:, 0], self.visual.data[1][:, 1], color='gray', alpha=0.8)
=======
            #self.sc.axes.plot(self.visual.data[1][:, 0], self.visual.data[1][:, 1], color='gray', alpha=0.8)
            print("here")
        if self.radioButton_2.isChecked():
            #self.sc.axes.scatter(self.visual.data[1][:, 0], self.visual.data[1][:, 1], color='gray', alpha=0.8)
            print('here')
            
>>>>>>> 526f5f54
        layout = QGridLayout()
        layout.addWidget(self.sc)
        self.frame.setLayout(layout)
        self.show()

    def started(self):
        try:
            signal = self.q_sig.get(timeout=0.000001)
            if(signal == Spike.started()):
<<<<<<< HEAD
                self.pushButton_3.setStyleSheet("background-color: rgb(255, 255, 255);")
                self.pushButton_4.setEnabled(False)
                self.pushButton_3.setEnabled(True)
=======
                self.pushButton_2.setStyleSheet("background-color: rgb(255, 255, 255);")
                self.pushButton.setEnabled(False)
                self.pushButton_2.setEnabled(True)
>>>>>>> 526f5f54
            else:
                QtCore.QTimer.singleShot(10, self.started)
        except Empty as e:
            QtCore.QTimer.singleShot(10, self.started)
            pass
        except Exception as e:
            logger.error('Front End: Exception in get data: {}'.format(e))

    def _runProcess(self):
        self.comm.put([Spike.run()])
        logger.info('-------------------------   put run in comm')

    def _setup(self):
        self.comm.put([Spike.setup()])
        self.visual.setup()

    def closeEvent(self, event):
        '''Clicked x/close on window
            Add confirmation for closing without saving
        '''
        confirm = QMessageBox.question(self, 'Message', 'Quit without saving?',
                    QMessageBox.Yes | QMessageBox.No, QMessageBox.No)
        if confirm == QMessageBox.Yes:
            self.comm.put([Spike.quit()])
            # print('Visual broke, avg time per frame: ', np.mean(self.visual.total_times, axis=0))
            print('Visual got through ', self.visual.frame_num, ' frames')
            # print('GUI avg time ', np.mean(self.total_times))
            event.accept()
        else: event.ignore()

def _call(fnc, *args, **kwargs):
    ''' Call handler for (external) events
    '''
    def _callback():
        return fnc(*args, **kwargs)
    return _callback<|MERGE_RESOLUTION|>--- conflicted
+++ resolved
@@ -18,7 +18,7 @@
 logger.setLevel(logging.INFO)
 
 
-class FrontEnd(QtWidgets.QMainWindow, improv_bubble.Ui_Demo):
+class FrontEnd(QtWidgets.QMainWindow, improv_bubble.Ui_MainWindow):
     def __init__(self, visual, comm, q_sig, parent=None):
         ''' Setup GUI
             Setup and start Nexus controls
@@ -34,17 +34,6 @@
         super(FrontEnd, self).__init__(parent)
         self.setupUi(self)
         pyqtgraph.setConfigOptions(leftButtonPan=True)
-<<<<<<< HEAD
-        self.sc = MplCanvas(self, width=5, height=4, dpi=100)
-
-        #Setup button
-        self.pushButton_4.clicked.connect(_call(self._setup))
-        self.pushButton_4.clicked.connect(_call(self.started))
-        
-        #Run button
-        self.pushButton_3.clicked.connect(_call(self._runProcess))
-        self.pushButton_3.clicked.connect(_call(self.update)) # Tell Nexus to start
-=======
 
         #Setup button
         #self.pushButton.clicked.connect(_call(self._setup))
@@ -62,7 +51,6 @@
             spots = [{'pos': pos[:, i], 'data': 1} for i in range(self.n)] + [{'pos': [0, 0], 'data': 1}]
             self.scatter.addPoints(spots)
             self.widget.addItem(self.scatter)
->>>>>>> 526f5f54
 
     def update(self):
         self.visual.getData()
@@ -78,34 +66,22 @@
 
     def updateVisual(self):
         if self.radioButton.isChecked():
-<<<<<<< HEAD
-            self.sc.axes.plot(self.visual.data[1][:, 0], self.visual.data[1][:, 1], color='gray', alpha=0.8)
-        if self.radioButton_2.isChecked():
-            self.sc.axes.scatter(self.visual.data[1][:, 0], self.visual.data[1][:, 1], color='gray', alpha=0.8)
-=======
             #self.sc.axes.plot(self.visual.data[1][:, 0], self.visual.data[1][:, 1], color='gray', alpha=0.8)
             self.sc.plot(x = range(10), y = range(2,12))
         if self.radioButton_2.isChecked():
             #self.sc.axes.scatter(self.visual.data[1][:, 0], self.visual.data[1][:, 1], color='gray', alpha=0.8)
             self.sc.plot(x = range(10), y = range(2,12))
->>>>>>> 526f5f54
         self.sc.fig.canvas.draw_idle()
 
     def loadVisual(self):
         ### 2D vdp oscillator
         if self.radioButton.isChecked():
-<<<<<<< HEAD
-            self.sc.axes.plot(self.visual.data[1][:, 0], self.visual.data[1][:, 1], color='gray', alpha=0.8)
-        if self.radioButton_2.isChecked():
-            self.sc.axes.scatter(self.visual.data[1][:, 0], self.visual.data[1][:, 1], color='gray', alpha=0.8)
-=======
             #self.sc.axes.plot(self.visual.data[1][:, 0], self.visual.data[1][:, 1], color='gray', alpha=0.8)
             print("here")
         if self.radioButton_2.isChecked():
             #self.sc.axes.scatter(self.visual.data[1][:, 0], self.visual.data[1][:, 1], color='gray', alpha=0.8)
             print('here')
             
->>>>>>> 526f5f54
         layout = QGridLayout()
         layout.addWidget(self.sc)
         self.frame.setLayout(layout)
@@ -115,15 +91,9 @@
         try:
             signal = self.q_sig.get(timeout=0.000001)
             if(signal == Spike.started()):
-<<<<<<< HEAD
-                self.pushButton_3.setStyleSheet("background-color: rgb(255, 255, 255);")
-                self.pushButton_4.setEnabled(False)
-                self.pushButton_3.setEnabled(True)
-=======
                 self.pushButton_2.setStyleSheet("background-color: rgb(255, 255, 255);")
                 self.pushButton.setEnabled(False)
                 self.pushButton_2.setEnabled(True)
->>>>>>> 526f5f54
             else:
                 QtCore.QTimer.singleShot(10, self.started)
         except Empty as e:

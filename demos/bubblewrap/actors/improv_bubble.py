--- conflicted
+++ resolved
@@ -11,44 +11,6 @@
 from PyQt5 import QtCore, QtGui, QtWidgets
 
 
-<<<<<<< HEAD
-class Ui_Demo(object):
-    def setupUi(self, Demo):
-        Demo.setObjectName("Demo")
-        Demo.resize(600, 485)
-        self.groupBox = QtWidgets.QGroupBox(Demo)
-        self.groupBox.setEnabled(True)
-        self.groupBox.setGeometry(QtCore.QRect(30, 22, 121, 111))
-        self.groupBox.setObjectName("groupBox")
-        self.verticalLayout_2 = QtWidgets.QVBoxLayout(self.groupBox)
-        self.verticalLayout_2.setObjectName("verticalLayout_2")
-        self.pushButton_4 = QtWidgets.QPushButton(self.groupBox)
-        self.pushButton_4.setObjectName("pushButton_4")
-        self.verticalLayout_2.addWidget(self.pushButton_4)
-        self.pushButton_3 = QtWidgets.QPushButton(self.groupBox)
-        self.pushButton_3.setObjectName("pushButton_3")
-        self.verticalLayout_2.addWidget(self.pushButton_3)
-        self.label = QtWidgets.QLabel(Demo)
-        self.label.setGeometry(QtCore.QRect(180, 20, 111, 20))
-        self.label.setAlignment(QtCore.Qt.AlignLeading|QtCore.Qt.AlignLeft|QtCore.Qt.AlignVCenter)
-        self.label.setObjectName("label")
-        self.groupBox_3 = QtWidgets.QGroupBox(Demo)
-        self.groupBox_3.setEnabled(True)
-        self.groupBox_3.setGeometry(QtCore.QRect(30, 150, 121, 101))
-        self.groupBox_3.setObjectName("groupBox_3")
-        self.verticalLayout_3 = QtWidgets.QVBoxLayout(self.groupBox_3)
-        self.verticalLayout_3.setObjectName("verticalLayout_3")
-        self.radioButton = QtWidgets.QRadioButton(self.groupBox_3)
-        self.radioButton.setObjectName("radioButton")
-        self.verticalLayout_3.addWidget(self.radioButton)
-        self.radioButton_2 = QtWidgets.QRadioButton(self.groupBox_3)
-        self.radioButton_2.setObjectName("radioButton_2")
-        self.verticalLayout_3.addWidget(self.radioButton_2)
-        self.frame = QtWidgets.QFrame(Demo)
-        self.frame.setGeometry(QtCore.QRect(180, 40, 381, 221))
-        self.frame.setStyleSheet("")
-        self.frame.setObjectName("frame")
-=======
 class Ui_MainWindow(object):
     def setupUi(self, MainWindow):
         MainWindow.setObjectName("MainWindow")
@@ -89,27 +51,15 @@
         self.statusbar = QtWidgets.QStatusBar(MainWindow)
         self.statusbar.setObjectName("statusbar")
         MainWindow.setStatusBar(self.statusbar)
->>>>>>> 526f5f54
 
-        self.retranslateUi(Demo)
-        QtCore.QMetaObject.connectSlotsByName(Demo)
+        self.retranslateUi(MainWindow)
+        QtCore.QMetaObject.connectSlotsByName(MainWindow)
 
-    def retranslateUi(self, Demo):
+    def retranslateUi(self, MainWindow):
         _translate = QtCore.QCoreApplication.translate
-<<<<<<< HEAD
-        Demo.setWindowTitle(_translate("Demo", "Demo"))
-        self.groupBox.setTitle(_translate("Demo", "Operations"))
-        self.pushButton_4.setText(_translate("Demo", "Setup"))
-        self.pushButton_3.setText(_translate("Demo", "Run"))
-        self.label.setText(_translate("Demo", "Bubblewrap"))
-        self.groupBox_3.setTitle(_translate("Demo", "Plot style"))
-        self.radioButton.setText(_translate("Demo", "Lineplot"))
-        self.radioButton_2.setText(_translate("Demo", "Scatterplot"))
-=======
         MainWindow.setWindowTitle(_translate("MainWindow", "Bubblewrap Demo"))
         self.pushButton.setText(_translate("MainWindow", "Setup"))
         self.pushButton_2.setText(_translate("MainWindow", "Run"))
         self.radioButton.setText(_translate("MainWindow", "Scatter"))
         self.radioButton_2.setText(_translate("MainWindow", "Line"))
-from pyqtgraph import PlotWidget
->>>>>>> 526f5f54
+from pyqtgraph import PlotWidget
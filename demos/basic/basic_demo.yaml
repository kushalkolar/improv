actors:
  GUI:
    package: actors.visual
    class: BasicVisual
    visual: Visual

  Acquirer:
    package: improv.actors.acquire
    class: FileAcquirer
<<<<<<< HEAD
    filename: data/Tolias_mesoscope_2.hdf5
    framerate: 15
=======
    filename: data/Tolias_mesoscope_1.hdf5
    framerate: 30
>>>>>>> 8fdb852f

  Processor:
    package: actors.basic_processor
    class: BasicProcessor
    init_filename: data/Tolias_mesoscope_1.hdf5
    config_file: basic_caiman_params.txt

  Visual:
    package: actors.visual
    class: BasicCaimanVisual
  
  Analysis:
    package: improv.actors.analysis
    class: MeanAnalysis

  InputStim:
    package: improv.actors.acquire
    class: BehaviorAcquirer

connections:
  Acquirer.q_out: [Processor.q_in, Visual.raw_frame_queue]
  Processor.q_out: [Analysis.q_in]
  Analysis.q_out: [Visual.q_in]
  InputStim.q_out: [Analysis.input_stim_queue]

# settings:
#   use_watcher: [Acquirer, Processor, Visual, Analysis]<|MERGE_RESOLUTION|>--- conflicted
+++ resolved
@@ -7,18 +7,13 @@
   Acquirer:
     package: improv.actors.acquire
     class: FileAcquirer
-<<<<<<< HEAD
     filename: data/Tolias_mesoscope_2.hdf5
     framerate: 15
-=======
-    filename: data/Tolias_mesoscope_1.hdf5
-    framerate: 30
->>>>>>> 8fdb852f
 
   Processor:
     package: actors.basic_processor
     class: BasicProcessor
-    init_filename: data/Tolias_mesoscope_1.hdf5
+    init_filename: data/Tolias_mesoscope_2.hdf5
     config_file: basic_caiman_params.txt
 
   Visual:

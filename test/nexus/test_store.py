
from unittest import TestCase
from test.test_utils import StoreDependentTestCase
from src.nexus.store import Limbo
from multiprocessing import Process
from pyarrow import PlasmaObjectExists
from scipy.sparse import csc_matrix
import numpy as np
import pyarrow.plasma as plasma
from pyarrow.lib import ArrowIOError
from nexus.store import ObjectNotFoundError
from nexus.store import CannotGetObjectError
from nexus.store import CannotConnectToStoreError
import pickle


class Limbo_Connect(StoreDependentTestCase):

    def setUp(self):
        super(Limbo_Connect, self).setUp()
        self.limbo = Limbo()

    def test_Connect(self):
        store_loc='/tmp/store'
        self.limbo.connectStore(store_loc)
        self.assertIsInstance(self.limbo.client, plasma.PlasmaClient)

    def test_failToConnect(self):
        store_loc= 'asdf'

        # Handle exception thrown
        with self.assertRaises(Exception) as cm:
            self.limbo.connectStore(store_loc)

        # Check that the exception thrown is a CannotConnectToStoreError
        self.assertEqual(cm.exception.name, 'CannotConnectToStoreError')

    def tearDown(self):
        super(Limbo_Connect, self).tearDown()

class Limbo_Get(StoreDependentTestCase):

    def setUp(self):
        super(Limbo_Get, self).setUp()
        self.limbo = Limbo()

    def test_init_empty(self):
        self.assertFalse(self.limbo.get_all())

    def tearDown(self):
        super(Limbo_Get, self).tearDown()

class Limbo_GetID(StoreDependentTestCase):
    #Check both hdd_only=False/True
    #Check isInstance type, isInstance bytes, else

    def setUp(self):
        super(Limbo_GetID, self).setUp()
        self.limbo=Limbo()

    def test_isMatrix(self): #also tests put matrix
        mat= csc_matrix((3, 4), dtype=np.int8)
        x= self.limbo.put(mat, 'matrix' ) #returns object_id
        self.assertIsInstance(self.limbo.getID(x), csc_matrix)

    def test_notPut(self):
        obj = self.limbo.getID(self.limbo.random_ObjectID(1))
        self.assertRaises(ObjectNotFoundError)

    def UseHDD(self):
        self.lmdb_store.put(1, 'one')
        assertEqual(self.lmdb_store.getID('one', hdd_only=True), 1)

    def tearDown(self):
        super(Limbo_GetID, self).tearDown()

class Limbo_getListandAll(StoreDependentTestCase):
    def setUp(self):
        super(Limbo_getListandAll, self).setUp()
        self.limbo=Limbo()

    def getListandAll(self):
        id = self.limbo.put(1, 'one')
        id2 = self.limbo.put(2, 'two')
        id3 = self.limbo.put(3, 'three')
        self.assertEqual([1, 2], self.limbo.getList(['one', 'two']))
        self.assertEqual([1, 2, 3], self.limbo.get_all())

    def tearDown(self):
        super(Limbo_getListandAll, self).tearDown()

class Limbo_ReleaseReset(StoreDependentTestCase):

    def setUp(self):
        super(Limbo_ReleaseReset, self).setUp()
        self.limbo=Limbo()

    def test_release(self):
        self.limbo.release()
        self.limbo.put(1, 'one')
        self.assertRaises(ArrowIOError)

    def test_reset(self):
        self.limbo.reset()
        self.limbo.put(1, 'one')
        self.assertEqual(self.limbo.get('one'), 1)

    def tearDown(self):
        super(Limbo_ReleaseReset, self).tearDown()

class Limbo_Put(StoreDependentTestCase):

    def setUp(self):
        super(Limbo_Put, self).setUp()
        self.limbo = Limbo()

    def test_putOne(self):
        id = self.limbo.put(1, 'one')
        self.assertEqual(1, self.limbo.get('one'))

    def test_put_twice(self):
        id = self.limbo.put(2, 'two')
        id2 = self.limbo.put(2, 'two')
        self.assertRaises(PlasmaObjectExists)

    def tearDown(self):
        super(Limbo_Put, self).tearDown()


class Limbo_PutGet(StoreDependentTestCase):

    def setUp(self):
        super(Limbo_PutGet, self).setUp()
        self.limbo = Limbo()

    def test_getOne(self):
        id = self.limbo.put(1, 'one')
        id2 = self.limbo.put(2, 'two')
        self.assertEqual(1, self.limbo.get('one'))
        self.assertEqual(id, self.limbo.stored['one'])

    def test_get_nonexistent(self):

        # Handle exception thrown
        with self.assertRaises(Exception) as cm:
            self.limbo.get('three')

        # Check that the exception thrown is a CannotGetObjectError
        self.assertEqual(cm.exception.name, 'CannotGetObjectError')

    def tearDown(self):
        super(Limbo_PutGet, self).tearDown()


"""class Limbo_Notify(StoreDependentTestCase):
    def setUp(self):
        super(Limbo_Notify, self).setUp()
        self.limbo = Limbo()

    # Add test body here
    def test_notify(self):
        # TODO: not unit testable?


    def tearDown(self):
        super(Limbo_Notify, self).tearDown()"""



class Limbo_UpdateStored(StoreDependentTestCase):
    def setUp(self):
        super(Limbo_UpdateStored, self).setUp()
        self.limbo = Limbo()

    # Accessing self.limbo.stored directly to test getStored separately
    def test_updateGet(self):
        self.limbo.put(1, 'one')
        self.limbo.updateStored('one', 3)
        self.assertEqual(3,self.limbo.stored['one'])

    def tearDown(self):
        super(Limbo_UpdateStored, self).tearDown()

class Limbo_GetStored(StoreDependentTestCase):
    def setUp(self):
        super(Limbo_GetStored, self).setUp()
        self.limbo = Limbo()

    def test_getStoredEmpty(self):
        self.assertFalse(self.limbo.getStored())

    def test_putGetStored(self):
        self.limbo.put(1, 'one')
        self.assertEqual(1, self.limbo.getID(self.limbo.getStored()['one'])) # returns ID

    def tearDown(self):
        super(Limbo_GetStored, self).tearDown()


class Limbo_internalPutGet(StoreDependentTestCase):

    def setUp(self):
        super(Limbo_internalPutGet, self).setUp()
        self.limbo = Limbo()

    def test_put(self):
        id = self.limbo.random_ObjectID(1)
        self.limbo._put(1, id[0])
        self.assertEqual(1, self.limbo.client.get(id[0]))

    def test_get(self):
        id= self.limbo.put(1, 'one')
        self.limbo.updateStored('one', id)
        self.assertEqual(self.limbo._get('one'), 1)

    def test__getNonexistent(self):

        # Handle exception thrown
        with self.assertRaises(Exception) as cm:
        # Check that the exception thrown is a ObjectNotFoundError
            self.limbo._get('three')
            self.assertEqual(cm.exception.name, 'ObjectNotFoundError')
            self.assertEqual(cm.exception.message, 'Cannnot find object with ID/name "three"')


    def tearDown(self):
        super(Limbo_internalPutGet, self).tearDown()

class Limbo_saveTweak(StoreDependentTestCase):

    def setUp(self):
        super(Limbo_saveTweak, self).setUp()
        self.limbo = Limbo()

    def test_tweak(self):
        fileName= 'data/tweak_dump'
        id= self.limbo.put(1, 'one')
        id2= self.limbo.put(2, 'two')
        tweak_ids=[id, id2]
        self.limbo.saveTweak(tweak_ids)
        with open(fileName, 'rb') as output:
            self.assertEqual(pickle.load(output), [1, 2])

    def tearDown(self):
        super(Limbo_saveTweak, self).tearDown()


# Test out CSC matrix format after updating to arrow 0.14.0
<<<<<<< HEAD
# Note: must update arrow or this will (probably) fail
=======
>>>>>>> dd2b7ddf
class Limbo_sparseMatrix(StoreDependentTestCase):

    def setUp(self):
        super(Limbo_sparseMatrix, self).setUp()
        self.limbo = Limbo()

<<<<<<< HEAD
    def test_csc(self):
=======
    def test_tweak(self):
>>>>>>> dd2b7ddf
        csc = csc_matrix((3, 4), dtype=np.int8)
        self.limbo.put(csc, "csc")
        self.assertTrue(np.allclose(self.limbo.get("csc").toarray(), csc.toarray()))

    def tearDown(self):
        super(Limbo_sparseMatrix, self).tearDown()<|MERGE_RESOLUTION|>--- conflicted
+++ resolved
@@ -246,21 +246,13 @@
 
 
 # Test out CSC matrix format after updating to arrow 0.14.0
-<<<<<<< HEAD
-# Note: must update arrow or this will (probably) fail
-=======
->>>>>>> dd2b7ddf
 class Limbo_sparseMatrix(StoreDependentTestCase):
 
     def setUp(self):
         super(Limbo_sparseMatrix, self).setUp()
         self.limbo = Limbo()
 
-<<<<<<< HEAD
     def test_csc(self):
-=======
-    def test_tweak(self):
->>>>>>> dd2b7ddf
         csc = csc_matrix((3, 4), dtype=np.int8)
         self.limbo.put(csc, "csc")
         self.assertTrue(np.allclose(self.limbo.get("csc").toarray(), csc.toarray()))

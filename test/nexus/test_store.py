
from unittest import TestCase
from test.test_utils import StoreDependentTestCase
from src.nexus.store import Limbo
from multiprocessing import Process
from pyarrow import PlasmaObjectExists
from scipy.sparse import csc_matrix
import numpy as np
import pyarrow.plasma as plasma
from pyarrow.lib import ArrowIOError
from nexus.store import ObjectNotFoundError
from nexus.store import CannotGetObjectError
import pickle

#TODO: assertRaises doesn't work to check for custom Exceptions

class Limbo_Connect(StoreDependentTestCase):

    def setUp(self):
        super(Limbo_Connect, self).setUp()
        self.limbo = Limbo()

    def test_Connect(self):
        store_loc='/tmp/store'
        self.limbo.connectStore(store_loc)
        self.assertIsInstance(self.limbo.client, plasma.PlasmaClient)

    def test_fail(self):
        store_loc= 'asdf'
        with self.assertRaises((ArrowIOError, Exception)):
            self.limbo.connectStore(store_loc)

    def tearDown(self):
        super(Limbo_Connect, self).tearDown()

class Limbo_Get(StoreDependentTestCase):

    def setUp(self):
        super(Limbo_Get, self).setUp()
        self.limbo = Limbo()

    def test_init_empty(self):
        self.assertFalse(self.limbo.get_all())

    def tearDown(self):
        super(Limbo_Get, self).tearDown()

class Limbo_GetID(StoreDependentTestCase):
    #Check both hdd_only=False/True
    #Check isInstance type, isInstance bytes, else

    def setUp(self):
        super(Limbo_GetID, self).setUp()
        self.limbo=Limbo()

    def test_isMatrix(self): #also tests put matrix
        mat= csc_matrix((3, 4), dtype=np.int8)
        x= self.limbo.put(mat, 'matrix' ) #returns object_id
        self.assertIsInstance(self.limbo.getID(x), csc_matrix)

    def test_notPut(self):
        obj = self.limbo.getID(self.limbo.random_ObjectID(1))
        self.assertRaises(ObjectNotFoundError)

    def UseHDD(self):
        self.lmdb_store.put(1, 'one')
        assertEqual(self.lmdb_store.getID('one', hdd_only=True), 1)

    def tearDown(self):
        super(Limbo_GetID, self).tearDown()

class Limbo_getListandAll(StoreDependentTestCase):
    def setUp(self):
        super(Limbo_getListandAll, self).setUp()
        self.limbo=Limbo()

    def getListandAll(self):
        id = self.limbo.put(1, 'one')
        id2 = self.limbo.put(2, 'two')
        id3 = self.limbo.put(3, 'three')
        self.assertEqual([1, 2], self.limbo.getList(['one', 'two']))
        self.assertEqual([1, 2, 3], self.limbo.get_all())

    def tearDown(self):
        super(Limbo_getListandAll, self).tearDown()

class Limbo_ReleaseReset(StoreDependentTestCase):

    def setUp(self):
        super(Limbo_ReleaseReset, self).setUp()
        self.limbo=Limbo()

    def test_release(self):
        self.limbo.release()
        self.limbo.put(1, 'one')
        self.assertRaises(ArrowIOError)

    def test_reset(self):
        self.limbo.reset()
        self.limbo.put(1, 'one')
        self.assertEqual(self.limbo.get('one'), 1)

    def tearDown(self):
        super(Limbo_ReleaseReset, self).tearDown()

class Limbo_Put(StoreDependentTestCase):

    def setUp(self):
        super(Limbo_Put, self).setUp()
        self.limbo = Limbo()

    def test_putOne(self):
        id = self.limbo.put(1, 'one')
        self.assertEqual(1, self.limbo.get('one'))

    def test_put_twice(self):
        id = self.limbo.put(2, 'two')
        id2 = self.limbo.put(2, 'two')
        self.assertRaises(PlasmaObjectExists)

    def tearDown(self):
        super(Limbo_Put, self).tearDown()


class Limbo_PutGet(StoreDependentTestCase):

    def setUp(self):
        super(Limbo_PutGet, self).setUp()
        self.limbo = Limbo()

    def test_getOne(self):
        id = self.limbo.put(1, 'one')
        id2 = self.limbo.put(2, 'two')
        self.assertEqual(1, self.limbo.get('one'))
        self.assertEqual(id, self.limbo.stored['one'])

    def test_get_nonexistent(self):
        with self.assertRaises((CannotGetObjectError, Exception)):
            self.limbo.get('three')

    def tearDown(self):
        super(Limbo_PutGet, self).tearDown()


<<<<<<< HEAD
=======
"""class Limbo_Notify(StoreDependentTestCase):
    def setUp(self):
        super(Limbo_Notify, self).setUp()
        self.limbo = Limbo()

    # Add test body here
    def test_notify(self):
        # TODO: not unit testable?


    def tearDown(self):
        super(Limbo_Notify, self).tearDown()"""


>>>>>>> 036fa838

class Limbo_UpdateStored(StoreDependentTestCase):
    def setUp(self):
        super(Limbo_UpdateStored, self).setUp()
        self.limbo = Limbo()

    # Accessing self.limbo.stored directly to test getStored separately
    def test_updateGet(self):
        self.limbo.put(1, 'one')
        self.limbo.updateStored('one', 3)
        self.assertEqual(3,self.limbo.stored['one'])

    def tearDown(self):
        super(Limbo_UpdateStored, self).tearDown()

class Limbo_GetStored(StoreDependentTestCase):
    def setUp(self):
        super(Limbo_GetStored, self).setUp()
        self.limbo = Limbo()

    def test_getStoredEmpty(self):
        self.assertFalse(self.limbo.getStored())

    def test_putGetStored(self):
        self.limbo.put(1, 'one')
        self.assertEqual(1, self.limbo.getID(self.limbo.getStored()['one'])) # returns ID

    def tearDown(self):
        super(Limbo_GetStored, self).tearDown()


class Limbo_internalPutGet(StoreDependentTestCase):

    def setUp(self):
        super(Limbo_internalPutGet, self).setUp()
        self.limbo = Limbo()

    def test_put(self):
        id = self.limbo.random_ObjectID(1)
        self.limbo._put(1, id[0])
        self.assertEqual(1, self.limbo.client.get(id[0]))

    def test_get(self):
        id= self.limbo.put(1, 'one')
        self.limbo.updateStored('one', id)
        self.assertEqual(self.limbo._get('one'), 1)

    def test__getNonexistent(self):
        #with self.assertRaises(ObjectNotFoundError): self.limbo._get('three')
        self.assertRaises(Exception, self.limbo._get, 'three' )


    #TODO: write get fail function, same issue as before

    def tearDown(self):
        super(Limbo_internalPutGet, self).tearDown()

class Limbo_saveTweak(StoreDependentTestCase):

    def setUp(self):
        super(Limbo_saveTweak, self).setUp()
        self.limbo = Limbo()

    def test_tweak(self):
        fileName= 'data/tweak_dump'
        id= self.limbo.put(1, 'one')
        id2= self.limbo.put(2, 'two')
        tweak_ids=[id, id2]
        self.limbo.saveTweak(tweak_ids)
        with open(fileName, 'rb') as output:
            self.assertEqual(pickle.load(output), [1, 2])

    def tearDown(self):
        super(Limbo_saveTweak, self).tearDown()<|MERGE_RESOLUTION|>--- conflicted
+++ resolved
@@ -142,8 +142,6 @@
         super(Limbo_PutGet, self).tearDown()
 
 
-<<<<<<< HEAD
-=======
 """class Limbo_Notify(StoreDependentTestCase):
     def setUp(self):
         super(Limbo_Notify, self).setUp()
@@ -158,7 +156,6 @@
         super(Limbo_Notify, self).tearDown()"""
 
 
->>>>>>> 036fa838
 
 class Limbo_UpdateStored(StoreDependentTestCase):
     def setUp(self):

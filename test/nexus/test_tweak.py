--- conflicted
+++ resolved
@@ -8,18 +8,12 @@
 from src.nexus.tweak import TweakModule
 from unittest import TestCase
 from test.test_utils import StoreDependentTestCase
-<<<<<<< HEAD
-=======
 from src.nexus.tweak import RepeatedActorError, RepeatedConnectionsError
->>>>>>> bbe1a8dd
 import visual.visual
 import acquire.acquire
 import process.process
 import analysis.analysis
-<<<<<<< HEAD
-=======
 from inspect import signature
->>>>>>> bbe1a8dd
 
 class createConfBasic(StoreDependentTestCase):
 
@@ -43,19 +37,10 @@
     def tearDown(self):
         super(createConfBasic, self).tearDown()
 
-
 class FailCreateConf(StoreDependentTestCase):
 
     def setUp(self):
         super(FailCreateConf, self).setUp()
-<<<<<<< HEAD
-        self.tweak = Tweak()
-
-    def MissingPackageorClass(self):
-        cwd = os.getcwd()
-        self.tweak.createConfig(configFile= 'test/repeated_actors.yaml')
-        self.assertEqual(self.tweak.configFile, cwd+ 'test/MissingPackage.yaml')
-=======
         self.tweak1 = Tweak(configFile= 'test/configs/repeated_actors.yaml')
         self.tweak2 = Tweak(configFile= 'test/configs/no_actor.yaml')
         self.tweak3 = Tweak(configFile= 'test/configs/repeated_actors')
@@ -64,20 +49,11 @@
         cwd = os.getcwd()
         self.tweak1.createConfig()
         self.assertEqual(self.tweak.configFile, cwd+ 'test/configs/MissingPackage.yaml')
->>>>>>> bbe1a8dd
         self.assertRaises(KeyError)
         #TODO: create repeated actor error
 
     def noactors(self):
         cwd = os.getcwd()
-<<<<<<< HEAD
-        self.tweak.createConfig(configFile= 'test/no_actor.yaml')
-        self.assertRaises(AttributeError)
-
-    def tearDown(self):
-        super(FailCreateConf)
-
-=======
         self.tweak2.createConfig()
         self.assertRaises(AttributeError)
 
@@ -138,6 +114,27 @@
 
     def tearDown(self):
         super(testconnections, self).tearDown()
->>>>>>> bbe1a8dd
+
+class FailCreateConf(StoreDependentTestCase):
+
+    def setUp(self):
+        super(FailCreateConf, self).setUp()
+        self.tweak = Tweak()
+
+    def MissingPackageorClass(self):
+        cwd = os.getcwd()
+        self.tweak.createConfig(configFile= 'test/repeated_actors.yaml')
+        self.assertEqual(self.tweak.configFile, cwd+ 'test/MissingPackage.yaml')
+        self.assertRaises(KeyError)
+        #TODO: create repeated actor error
+
+    def noactors(self):
+        cwd = os.getcwd()
+        self.tweak.createConfig(configFile= 'test/no_actor.yaml')
+        self.assertRaises(AttributeError)
+
+    def tearDown(self):
+        super(FailCreateConf)
+
 
 #TODO: create config but with different config files
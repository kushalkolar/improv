--- conflicted
+++ resolved
@@ -123,8 +123,6 @@
     def setUp(self):
         super(testAsync, self).setUp()
         self.runlist=[]
-
-    def test(self):
         asyncio.run(self.main())
         self.assertEqual([1, 1, 1, 2, 2, 2], self.runlist)
 
@@ -144,7 +142,6 @@
 Place different actors in separate processes and ensure that run manager is receiving
 signals in the expected order.
 '''
-'''
 class AsyncRunManager_Process(ActorDependentTestCase):
     def setUp(self):
         super(AsyncRunManager_Process, self).setUp()
@@ -152,20 +149,12 @@
         self.q_sig= Link('queue', 'self', 'process')
         self.q_comm=Link('queue', 'process', 'self')
 
-<<<<<<< HEAD
-    def test_run(self):
-
-        event_loop=asyncio.new_event_loop()
-        asyncio.set_event_loop(event_loop)
-        asyncio.run(self.runProcess(self.q_sig, self.q_comm))
-=======
     async def test_run(self):
 
         #self.p2 = asyncio.create_subprocess_exec(AsyncRunManager, 'test', self.process_run, self.process_setup, stdin=lf.q_sig, stdout=self.q_comm)
         self.p2 = await Process(target=  self.createAsyncProcess, args= (self.q_sig, self.q_comm,))
         self.p2.start()
         self.q_sig.put('setup')
->>>>>>> 5eac328c
         self.assertEqual(self.q_comm.get(), ['ready'])
         self.assertEqual(self.q_comm.get(), 'ran')
         with self.assertLogs() as cm:
@@ -234,7 +223,7 @@
 
     def tearDown(self):
         super(AsyncRunManager_MultiActorTest, self).tearDown()
-'''
+
 #TODO: interrogate internal state more- check received each signal
 #TODO: Think about breaking behavior- edge cases
 

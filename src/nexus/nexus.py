import sys
import os
import time
import subprocess
from multiprocessing import Process, Queue, Manager, cpu_count, set_start_method
from concurrent.futures import ProcessPoolExecutor, ThreadPoolExecutor
import numpy as np
from PyQt5 import QtGui, QtWidgets
import pyarrow.plasma as plasma
from importlib import import_module
from nexus import store
from nexus.tweak import Tweak
from acquire.acquire import FileAcquirer
from visual.visual import CaimanVisual, DisplayVisual
from visual.front_end import FrontEnd
from threading import Thread
import asyncio
import concurrent
import functools
import signal
from nexus.actor import Spike
from queue import Empty, Full
import logging
from datetime import datetime

logger = logging.getLogger(__name__)
logger.setLevel(logging.DEBUG)
logging.basicConfig(level=logging.DEBUG,
                    format='%(name)s %(message)s',
                    handlers=[logging.FileHandler("example2.log"),
                              logging.StreamHandler()])
#logging.basicConfig(filename='logs/nexus_{:%Y%m%d%H%M%S}.log'.format(datetime.now()),
                   #filemode='w',
                  #format='%(asctime)s | %(levelname)-8s | %(name)s | %(lineno)04d | %(message)s')

        #fh = logging.FileHandler('logs/nexus_{:%Y%m%d%H%M%S}.log'.format(datetime.now()))
        #formatter = logging.Formatter('%(asctime)s | %(levelname)-8s | %(lineno)04d | %(message)s')
        #fh.setFormatter(formatter)
        #logger.addHandler(fh)

# TODO: Set up limbo.notify in async function (?)

class Nexus():
    ''' Main server class for handling objects in RASP
    '''
    def __init__(self, name):
        self.name = name

    def __str__(self):
        return self.name

    def createNexus(self, file=None):
        self._startStore(40000000000) #default size should be system-dependent; this is 40 GB

        #connect to store and subscribe to notifications
        self.limbo = store.Limbo()
        self.limbo.subscribe()

        self.comm_queues = {}
        self.sig_queues = {}
        self.data_queues = {}
        self.actors = {}
        self.flags = {}
        self.processes = []

        #self.startWatcher()

        self.loadTweak(file=file)

        self.flags.update({'quit':False, 'run':False, 'load':False})
        self.allowStart = False

    def startNexus(self):
        ''' Puts all actors in separate processes and begins polling
            to listen to comm queues
        '''
        for name,m in self.actors.items(): #m accesses the specific actor class instance
            if 'GUI' not in name: #GUI already started
                p = Process(target=self.runActor, name=name, args=(m,))
                p.daemon = False if name == 'Processor' else True
                self.processes.append(p)

        self.start()

        loop = asyncio.get_event_loop()

        signals = (signal.SIGHUP, signal.SIGTERM, signal.SIGINT)
        for s in signals:
            loop.add_signal_handler(
                s, lambda s=s: asyncio.ensure_future(self.stop_polling(s, loop))) #TODO

        loop.run_until_complete(self.pollQueues()) #TODO: in Link executor, complete all tasks

    def loadTweak(self, file=None):
        ''' For each connection:
            create a Link with a name (purpose), start, and end
            Start links to one actor's name, end to the other.
            Nexus gives start_actor the Link as a q_in,
              and end_actor the Link as a q_out
            Nexus maintains dict of name and associated Link.
            Nexus also has list of Links that it is itself connected to
              for communication purposes.
            OR
            For each connection, create 2 Links. Nexus acts as intermediary.
        '''
        #TODO load from file or user input, as in dialogue through FrontEnd?

        self.tweak = Tweak(configFile = file)
        self.tweak.createConfig()

        # create all data links requested from Tweak config
        self.createConnections()

        if self.tweak.hasGUI:
            # Have to load GUI first (at least with Caiman) #TODO: Fix Caiman instead?
            name = self.tweak.gui.name
            m = self.tweak.gui # m is TweakModule
            # treat GUI uniquely since user communication comes from here
            try:
                visualClass = m.options['visual']
                # need to instantiate this actor
                visualActor = self.tweak.actors[visualClass]
                self.createActor(visualClass, visualActor)
                # then add links for visual
                for k,l in {key:self.data_queues[key] for key in self.data_queues.keys() if visualClass in key}.items():
                    self.assignLink(k, l)

                #then give it to our GUI
                self.createActor(name, m)
                self.actors[name].setup(visual=self.actors[visualClass])

                self.p_GUI = Process(target=self.actors[name].run, name=name)
                self.p_GUI.daemon = True
                self.p_GUI.start()

            except Exception as e:
                logger.error('Exception in setting up GUI {}'.format(name)+': {}'.format(e))

        # First set up each class/actor
        for name,actor in self.tweak.actors.items():
            if name not in self.actors.keys():
                #Check for actors being instantiated twice
                self.createActor(name, actor)

        # Second set up each connection b/t actors
        for name,link in self.data_queues.items():
            self.assignLink(name, link)

        #TODO: error handling for if a user tries to use q_in without defining it

    def createActor(self, name, actor):
        ''' Function to instantiate actor, add signal and comm Links,
            and update self.actors dictionary
        '''
        # Instantiate selected class
        mod = import_module(actor.packagename)
        clss = getattr(mod, actor.classname)
        instance = clss(actor.name, **actor.options)

        # Add link to Limbo store
        instance.setStore(store.Limbo(actor.name))

        # Add signal and communication links
        q_comm = Link(actor.name+'_comm', actor.name, self.name)
        q_sig = Link(actor.name+'_sig', self.name, actor.name)
        self.comm_queues.update({q_comm.name:q_comm})
        self.sig_queues.update({q_sig.name:q_sig})
        instance.setCommLinks(q_comm, q_sig)

        # Update information
        self.actors.update({name:instance})

    def createConnections(self):
        ''' Assemble links (multi or other)
            for later assignment
        '''
        for source,drain in self.tweak.connections.items():
            name = source.split('.')[0]
            #current assumption is connection goes from q_out to something(s) else
            if len(drain) > 1: #we need multiasyncqueue
                link, endLinks = MultiLink(name+'_multi', source, drain)
                self.data_queues.update({source:link})
                for i,e in enumerate(endLinks):
                    self.data_queues.update({drain[i]:e})
            else: #single input, single output
                d = drain[0]
                d_name = d.split('.') #TODO: check if .anything, if not assume q_in
                link = Link(name+'_'+d_name[0], source, d)
                self.data_queues.update({source:link})
                self.data_queues.update({d:link})

    def assignLink(self, name, link):
        ''' Function to set up Links between actors
            for data location passing
            Actor must already be instantiated

            #NOTE: Could use this for reassigning links if actors crash?
            #TODO: Adjust to use default q_out and q_in vs being specified
        '''
        #logger.info('Assigning link {}'.format(name))
        classname = name.split('.')[0]
        linktype = name.split('.')[1]
        if linktype == 'q_out':
            self.actors[classname].setLinkOut(link)
        elif linktype == 'q_in':
            self.actors[classname].setLinkIn(link)
        else:
            self.actors[classname].addLink(linktype, link)

    def runActor(self, actor):
        '''Run the actor continually; used for separate processes
            #TODO: hook into monitoring here?
        '''
        actor.run()

    def startWatcher(self):
        self.watcher = store.Watcher('watcher', store.Limbo('watcher'))
        q_sig = Link('watcher_sig', self.name, 'watcher')
        self.watcher.setLinks(q_sig)
        self.sig_queues.update({q_sig.name:q_sig})

        self.p_watch = Process(target=self.watcher.run, name='watcher_process')
        self.p_watch.daemon = True
        self.p_watch.start()

    def start(self):
        logger.info('Starting processes')
        self.t = time.time()

        for p in self.processes:
            p.start()

    def setup(self):
        for q in self.sig_queues.values():
            try:
                q.put_nowait(Spike.setup())
            except Full:
                logger.warning('Signal queue'+q.name+'is full')

    def run(self):
        if self.allowStart:
            for q in self.sig_queues.values():
                try:
                    q.put_nowait(Spike.run())
                except Full:
                    logger.warning('Signal queue'+q.name+'is full')
                    #queue full, keep going anyway TODO: add repeat trying as async task

    def quit(self):
        # with open('timing/noticiations.txt', 'w') as output:
        #     output.write(str(self.listing))

        logger.warning('Killing child processes')

        for q in self.sig_queues.values():
            try:
                q.put_nowait(Spike.quit())
            except Full as f:
                logger.warning('Signal queue '+q.name+' full, cannot tell it to quit: {}'.format(f))

        for p in self.processes:
            # if p.is_alive():
            #     p.terminate()
            p.join()

        self.p_GUI.terminate()

        logger.warning('Done with available frames')
        print('total time ', time.time()-self.t)

        self.destroyNexus()

    async def pollQueues(self):
        self.listing = [] #TODO: Remove or rewrite
        self.actorStates = dict.fromkeys(self.actors.keys())
        if not self.tweak.hasGUI:  # Since Visual is not started, it cannot send a ready signal.
            try:
                del self.actorStates['Visual']
            except:
                pass
        polling = list(self.comm_queues.values())
        pollingNames = list(self.comm_queues.keys())
        tasks = []
        for q in polling:
            tasks.append(asyncio.ensure_future(q.get_async()))

        while not self.flags['quit']:
            done, pending = await asyncio.wait(tasks, return_when=concurrent.futures.FIRST_COMPLETED)
            #TODO: actually kill pending tasks

            for i,t in enumerate(tasks):
                if t in done or polling[i].status == 'done': #catch tasks that complete await wait/gather
                    r = polling[i].result
                    if 'GUI' in pollingNames[i]:
                        self.processGuiSignal(r, pollingNames[i])
                    else:
                        self.processActorSignal(r, pollingNames[i])
                    tasks[i] = (asyncio.ensure_future(polling[i].get_async()))

            #self.listing.append(self.limbo.notify())

        logger.warning('Shutting down polling')

    def processGuiSignal(self, flag, name):
        '''Receive flags from the Front End as user input
            TODO: Not all needed
        '''
        name = name.split('_')[0]
        logger.info('Received signal from GUI: '+flag[0])

        logger.info('Running setup')
        self.setup()  # Auto-setup

        if flag[0]:
            if flag[0] == Spike.run():
                logger.info('Begin run!')
                #self.flags['run'] = True
                self.run()
            elif flag[0] == Spike.setup():
                logger.info('Running setup')
                self.setup()
            elif flag[0] == Spike.ready():
                logger.info('GUI ready')
                self.actorStates[name] = flag[0]
            elif flag[0] == Spike.quit():
                logger.warning('Quitting the program!')
                self.flags['quit'] = True
                self.quit()
            elif flag[0] == Spike.load():
                logger.info('Loading Tweak config from file '+flag[1])
                self.loadTweak(flag[1])
            elif flag[0] == Spike.pause():
                logger.info('Pausing processes')
                # TODO. Alsoresume, reset
        else:
            logger.error('Signal received from Nexus but cannot identify {}'.format(flag))

    def processActorSignal(self, sig, name):
        if sig is not None:
            logger.info('Received signal '+str(sig[0])+' from '+name)
            if sig[0]==Spike.ready():
                self.actorStates[name.split('_')[0]] = sig[0]
                if all(val==Spike.ready() for val in self.actorStates.values()):
                    self.allowStart = True      #TODO: replace with q_sig to FE/Visual
                    logger.info('Allowing start')

                    self.run()  # Auto-start w/ GUI

            elif sig[0] == Spike.quit():
                logger.warning('Quitting the program!')
                self.flags['quit'] = True
                self.quit()

    def destroyNexus(self):
        ''' Method that calls the internal method
            to kill the process running the store (plasma server)
        '''
        logger.warning('Destroying Nexus')
        self._closeStore()
        logger.warning('Killed the central store')

    def _closeStore(self):
        ''' Internal method to kill the subprocess
            running the store (plasma sever)
        '''
        try:
            self.p_Limbo.kill()
            logger.info('Store closed successfully')
        except Exception as e:
            logger.exception('Cannot close store {0}'.format(e))

    def _startStore(self, size):
        ''' Start a subprocess that runs the plasma store
            Raises a RuntimeError exception size is undefined
            Raises an Exception if the plasma store doesn't start
        '''
        if size is None:
            raise RuntimeError('Server size needs to be specified')
        try:
            self.p_Limbo = subprocess.Popen(['plasma_store',
                              '-s', '/tmp/store',
                              '-m', str(size)],
                              stdout=subprocess.DEVNULL,
                              stderr=subprocess.DEVNULL)
            logger.info('Store started successfully')
        except Exception as e:
            logger.exception('Store cannot be started: {0}'.format(e))

    async def stop_polling(self, signal, loop):
        ''' TODO: update asyncio library calls
        '''
        logging.info('Received exit signal {}'.format(signal.name))

        tasks = [t for t in asyncio.Task.all_tasks() if t is not
                asyncio.Task.current_task()]

        [task.cancel() for task in tasks]

        #TODO: Fix for hanging behavior
        logging.info('Canceling outstanding tasks')
        await asyncio.gather(*tasks)
        loop.stop()
        logging.info('Shutdown complete.')


def Link(name, start, end):
    ''' Abstract constructor for a queue that Nexus uses for
    inter-process/actor signaling and information passing

    A Link has an internal queue that can be synchronous (put, get)
    as inherited from multiprocessing.Manager.Queue
    or asynchronous (put_async, get_async) using async executors
    '''

    m = Manager()
    q = AsyncQueue(m.Queue(maxsize=0), name, start, end)
    return q

class AsyncQueue(object):
    def __init__(self,q, name, start, end):
        self.queue = q
        self.real_executor = None
        self.cancelled_join = False

        # Notate what this queue is and from where to where
        # is it passing information
        self.name = name
        self.start = start
        self.end = end
        self.status = 'pending'
        self.result = None

    def getStart(self):
        return self.start

    def getEnd(self):
        return self.end

    @property
    def _executor(self):
        if not self.real_executor:
            self.real_executor = ThreadPoolExecutor(max_workers=cpu_count())
        return self.real_executor

    def __getstate__(self):
        self_dict = self.__dict__
        self_dict['_real_executor'] = None
        return self_dict

    def __getattr__(self, name):
        if name in ['qsize', 'empty', 'full', 'put', 'put_nowait',
                    'get', 'get_nowait', 'close']:
            return getattr(self.queue, name)
        else:
            raise AttributeError("'%s' object has no attribute '%s'" %
                                    (self.__class__.__name__, name))

    def __repr__(self):
        #return str(self.__class__) + ": " + str(self.__dict__)
        return 'Link '+self.name #+' From: '+self.start+' To: '+self.end

    async def put_async(self, item):
        loop = asyncio.get_event_loop()
        res = await loop.run_in_executor(self._executor, self.put, item)
        return res

    async def get_async(self):
        loop = asyncio.get_event_loop()
        self.status = 'pending'
        try:
            self.result = await loop.run_in_executor(self._executor, self.get)
            self.status = 'done'
            return self.result
        except Exception as e:
            logger.exception('Error in get_async: {}'.format(e))
            pass

    def cancel_join_thread(self):
        self._cancelled_join = True
        self._queue.cancel_join_thread()

    def join_thread(self):
        self._queue.join_thread()
        if self._real_executor and not self._cancelled_join:
            self._real_executor.shutdown()


def MultiLink(name, start, end):
    ''' End is a list

        Return a MultiAsyncQueue as q (for producer) and list of AsyncQueues as q_out (for consumers)
    '''
    m = Manager()

    q_out = []
    for endpoint in end:
        q = AsyncQueue(m.Queue(maxsize=0), name, start, endpoint)
        q_out.append(q)

    q = MultiAsyncQueue(m.Queue(maxsize=0), q_out, name, start, end)

    return q, q_out

class MultiAsyncQueue(AsyncQueue):
    ''' Extension of AsyncQueue created by Link to have multiple endpoints.
        A single producer queue's 'put' is copied to multiple consumer's queues
        q_in is the producer queue, q_out are the consumer queues

        #TODO: test the async nature of this group of queues
    '''
    def __init__(self, q_in, q_out, name, start, end):
        self.queue = q_in
        self.output = q_out

        self.real_executor = None
        self.cancelled_join = False

        self.name = name
        self.start = start
        self.end = end[0] #somewhat arbitrary endpoint naming
        self.status = 'pending'
        self.result = None

    def __repr__(self):
        #return str(self.__class__) + ": " + str(self.__dict__)
        return 'MultiLink '+self.name

    def __getattr__(self, name):
        # Remove put and put_nowait and define behavior specifically
        #TODO: remove get capability
        if name in ['qsize', 'empty', 'full',
                    'get', 'get_nowait', 'close']:
            return getattr(self.queue, name)
        else:
            raise AttributeError("'%s' object has no attribute '%s'" %
                                    (self.__class__.__name__, name))

    def put(self, item):
        for q in self.output:
            q.put(item)

    def put_nowait(self, item):
        for q in self.output:
            q.put_nowait(item)



if __name__ == '__main__':
    # set_start_method('fork')

    nexus = Nexus('Nexus')
<<<<<<< HEAD
    nexus.createNexus(file='docker_demo.yaml')
=======
    nexus.createNexus(file='basic_demo.yaml')
>>>>>>> ef08cabb
    nexus.startNexus() #start polling, create processes    <|MERGE_RESOLUTION|>--- conflicted
+++ resolved
@@ -77,7 +77,7 @@
         for name,m in self.actors.items(): #m accesses the specific actor class instance
             if 'GUI' not in name: #GUI already started
                 p = Process(target=self.runActor, name=name, args=(m,))
-                p.daemon = False if name == 'Processor' else True
+                p.daemon = True
                 self.processes.append(p)
 
         self.start()
@@ -258,6 +258,8 @@
             except Full as f:
                 logger.warning('Signal queue '+q.name+' full, cannot tell it to quit: {}'.format(f))
 
+        self.processes.append(self.p_GUI)
+        #self.processes.append(self.p_watch)
         for p in self.processes:
             # if p.is_alive():
             #     p.terminate()
@@ -549,9 +551,5 @@
     # set_start_method('fork')
 
     nexus = Nexus('Nexus')
-<<<<<<< HEAD
     nexus.createNexus(file='docker_demo.yaml')
-=======
-    nexus.createNexus(file='basic_demo.yaml')
->>>>>>> ef08cabb
     nexus.startNexus() #start polling, create processes    
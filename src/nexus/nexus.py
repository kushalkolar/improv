import sys
import os
import time
import subprocess
from multiprocessing import Process, Queue, Manager, cpu_count, set_start_method
from concurrent.futures import ProcessPoolExecutor, ThreadPoolExecutor
import numpy as np
from PyQt5 import QtGui, QtWidgets
import pyarrow.plasma as plasma
from importlib import import_module
from nexus import store
from nexus.tweak import Tweak
from acquire.acquire import FileAcquirer
from visual.visual import CaimanVisual, DisplayVisual
from visual.front_end import FrontEnd
from threading import Thread
import asyncio
import concurrent
import functools
import signal
from nexus.actor import Spike
from queue import Empty, Full
import logging
from datetime import datetime

logger = logging.getLogger(__name__)
logger.setLevel(logging.DEBUG)
logging.basicConfig(level=logging.DEBUG,
                    format='%(name)s %(message)s',
                    handlers=[logging.FileHandler("example2.log"),
                              logging.StreamHandler()])
#logging.basicConfig(filename='logs/nexus_{:%Y%m%d%H%M%S}.log'.format(datetime.now()),
                   #filemode='w',
                  #format='%(asctime)s | %(levelname)-8s | %(name)s | %(lineno)04d | %(message)s')

        #fh = logging.FileHandler('logs/nexus_{:%Y%m%d%H%M%S}.log'.format(datetime.now()))
        #formatter = logging.Formatter('%(asctime)s | %(levelname)-8s | %(lineno)04d | %(message)s')
        #fh.setFormatter(formatter)
        #logger.addHandler(fh)

# TODO: Set up limbo.notify in async function (?)

class Nexus():
    ''' Main server class for handling objects in RASP
    '''
    def __init__(self, name):
        self.name = name

    def __str__(self):
        return self.name

    def createNexus(self, file=None):
        self._startStore(40000000000) #default size should be system-dependent; this is 40 GB

        #connect to store and subscribe to notifications
        self.limbo = store.Limbo()
        self.limbo.subscribe()

        self.comm_queues = {}
        self.sig_queues = {}
        self.data_queues = {}
        self.actors = {}
        self.flags = {}
        self.processes = []

        #self.startWatcher()

        self.loadTweak(file=file)

        self.flags.update({'quit':False, 'run':False, 'load':False})
        self.allowStart = False

    def startNexus(self):
        ''' Puts all actors in separate processes and begins polling
            to listen to comm queues
        '''
        for name,m in self.actors.items(): # m accesses the specific actor class instance
            if 'GUI' not in name: #GUI already started
                p = Process(target=self.runActor, name=name, args=(m,))
                if 'daemon' in self.tweak.actors[name].options: # e.g. suite2p creates child processes.
                    p.daemon = self.tweak.actors[name].options['daemon']
                    logger.info('Setting daemon to {} for {}'.format(p.daemon,name))
                else: 
                    p.daemon = True #default behavior
                self.processes.append(p)

        self.start()

        loop = asyncio.get_event_loop()

        signals = (signal.SIGHUP, signal.SIGTERM, signal.SIGINT)
        for s in signals:
            loop.add_signal_handler(
                s, lambda s=s: asyncio.ensure_future(self.stop_polling(s, loop))) #TODO

        loop.run_until_complete(self.pollQueues()) #TODO: in Link executor, complete all tasks

    def loadTweak(self, file=None):
        ''' For each connection:
            create a Link with a name (purpose), start, and end
            Start links to one actor's name, end to the other.
            Nexus gives start_actor the Link as a q_in,
              and end_actor the Link as a q_out
            Nexus maintains dict of name and associated Link.
            Nexus also has list of Links that it is itself connected to
              for communication purposes.
            OR
            For each connection, create 2 Links. Nexus acts as intermediary.
        '''
        #TODO load from file or user input, as in dialogue through FrontEnd?

        self.tweak = Tweak(configFile = file)
        self.tweak.createConfig()

        # create all data links requested from Tweak config
        self.createConnections()

        if self.tweak.hasGUI:
            # Have to load GUI first (at least with Caiman) #TODO: Fix Caiman instead?
            name = self.tweak.gui.name
            m = self.tweak.gui # m is TweakModule
            # treat GUI uniquely since user communication comes from here
            try:
                visualClass = m.options['visual']
                # need to instantiate this actor
                visualActor = self.tweak.actors[visualClass]
                self.createActor(visualClass, visualActor)
                # then add links for visual
                for k,l in {key:self.data_queues[key] for key in self.data_queues.keys() if visualClass in key}.items():
                    self.assignLink(k, l)

                #then give it to our GUI
                self.createActor(name, m)
                self.actors[name].setup(visual=self.actors[visualClass])

                self.p_GUI = Process(target=self.actors[name].run, name=name)
                self.p_GUI.daemon = True
                self.p_GUI.start()

            except Exception as e:
                logger.error('Exception in setting up GUI {}'.format(name)+': {}'.format(e))

        # First set up each class/actor
        for name,actor in self.tweak.actors.items():
            if name not in self.actors.keys():
                #Check for actors being instantiated twice
                self.createActor(name, actor)

        # Second set up each connection b/t actors
        for name,link in self.data_queues.items():
            self.assignLink(name, link)

        #TODO: error handling for if a user tries to use q_in without defining it

    def createActor(self, name, actor):
        ''' Function to instantiate actor, add signal and comm Links,
            and update self.actors dictionary
        '''
        # Instantiate selected class
        mod = import_module(actor.packagename)
        clss = getattr(mod, actor.classname)
        instance = clss(actor.name, **actor.options)

        # Add link to Limbo store
        instance.setStore(store.Limbo(actor.name))

        # Add signal and communication links
        q_comm = Link(actor.name+'_comm', actor.name, self.name)
        q_sig = Link(actor.name+'_sig', self.name, actor.name)
        self.comm_queues.update({q_comm.name:q_comm})
        self.sig_queues.update({q_sig.name:q_sig})
        instance.setCommLinks(q_comm, q_sig)

        # Update information
        self.actors.update({name:instance})

    def createConnections(self):
        ''' Assemble links (multi or other)
            for later assignment
        '''
        for source,drain in self.tweak.connections.items():
            name = source.split('.')[0]
            #current assumption is connection goes from q_out to something(s) else
            if len(drain) > 1: #we need multiasyncqueue
                link, endLinks = MultiLink(name+'_multi', source, drain)
                self.data_queues.update({source:link})
                for i,e in enumerate(endLinks):
                    self.data_queues.update({drain[i]:e})
            else: #single input, single output
                d = drain[0]
                d_name = d.split('.') #TODO: check if .anything, if not assume q_in
                link = Link(name+'_'+d_name[0], source, d)
                self.data_queues.update({source:link})
                self.data_queues.update({d:link})

    def assignLink(self, name, link):
        ''' Function to set up Links between actors
            for data location passing
            Actor must already be instantiated

            #NOTE: Could use this for reassigning links if actors crash?
            #TODO: Adjust to use default q_out and q_in vs being specified
        '''
        #logger.info('Assigning link {}'.format(name))
        classname = name.split('.')[0]
        linktype = name.split('.')[1]
        if linktype == 'q_out':
            self.actors[classname].setLinkOut(link)
        elif linktype == 'q_in':
            self.actors[classname].setLinkIn(link)
        else:
            self.actors[classname].addLink(linktype, link)

    def runActor(self, actor):
        '''Run the actor continually; used for separate processes
            #TODO: hook into monitoring here?
        '''
        actor.run()

    def startWatcher(self):
        self.watcher = store.Watcher('watcher', store.Limbo('watcher'))
        q_sig = Link('watcher_sig', self.name, 'watcher')
        self.watcher.setLinks(q_sig)
        self.sig_queues.update({q_sig.name:q_sig})

        self.p_watch = Process(target=self.watcher.run, name='watcher_process')
        self.p_watch.daemon = True
        self.p_watch.start()

    def start(self):
        logger.info('Starting processes')
        self.t = time.time()

        for p in self.processes:
            p.start()

    def setup(self):
        for q in self.sig_queues.values():
            try:
                q.put_nowait(Spike.setup())
            except Full:
                logger.warning('Signal queue'+q.name+'is full')

    def run(self):
        if self.allowStart:
            for q in self.sig_queues.values():
                try:
                    q.put_nowait(Spike.run())
                except Full:
                    logger.warning('Signal queue'+q.name+'is full')
                    #queue full, keep going anyway TODO: add repeat trying as async task

    def quit(self):
        # with open('timing/noticiations.txt', 'w') as output:
        #     output.write(str(self.listing))

        logger.warning('Killing child processes')

        for q in self.sig_queues.values():
            try:
                q.put_nowait(Spike.quit())
            except Full as f:
                logger.warning('Signal queue '+q.name+' full, cannot tell it to quit: {}'.format(f))

        self.processes.append(self.p_GUI)
        #self.processes.append(self.p_watch)
        
        for p in self.processes:
            # if p.is_alive():
            #     p.terminate()
            p.join()

        logger.warning('Done with available frames')
        print('total time ', time.time()-self.t)

        self.destroyNexus()

    async def pollQueues(self):
        self.listing = [] #TODO: Remove or rewrite
        self.actorStates = dict.fromkeys(self.actors.keys())
        if not self.tweak.hasGUI:  # Since Visual is not started, it cannot send a ready signal.
            try:
                del self.actorStates['Visual']
            except:
                pass
        polling = list(self.comm_queues.values())
        pollingNames = list(self.comm_queues.keys())
        tasks = []
        for q in polling:
            tasks.append(asyncio.ensure_future(q.get_async()))

        while not self.flags['quit']:
            done, pending = await asyncio.wait(tasks, return_when=concurrent.futures.FIRST_COMPLETED)
            #TODO: actually kill pending tasks

            for i,t in enumerate(tasks):
                if t in done or polling[i].status == 'done': #catch tasks that complete await wait/gather
                    r = polling[i].result
                    if 'GUI' in pollingNames[i]:
                        self.processGuiSignal(r, pollingNames[i])
                    else:
                        self.processActorSignal(r, pollingNames[i])
                    tasks[i] = (asyncio.ensure_future(polling[i].get_async()))

            #self.listing.append(self.limbo.notify())

        logger.warning('Shutting down polling')

    def processGuiSignal(self, flag, name):
        '''Receive flags from the Front End as user input
            TODO: Not all needed
        '''
        name = name.split('_')[0]
        logger.info('Received signal from GUI: '+flag[0])
        if flag[0]:
            if flag[0] == Spike.run():
                logger.info('Begin run!')
                #self.flags['run'] = True
                self.run()
            elif flag[0] == Spike.setup():
                logger.info('Running setup')
                self.setup()
            elif flag[0] == Spike.ready():
                logger.info('GUI ready')
                self.actorStates[name] = flag[0]
            elif flag[0] == Spike.quit():
                logger.warning('Quitting the program!')
                self.flags['quit'] = True
                self.quit()
            elif flag[0] == Spike.load():
                logger.info('Loading Tweak config from file '+flag[1])
                self.loadTweak(flag[1])
            elif flag[0] == Spike.pause():
                logger.info('Pausing processes')
                # TODO. Alsoresume, reset
        else:
            logger.error('Signal received from Nexus but cannot identify {}'.format(flag))

    def processActorSignal(self, sig, name):
        if sig is not None:
            logger.info('Received signal '+str(sig[0])+' from '+name)
            if sig[0]==Spike.ready():
                self.actorStates[name.split('_')[0]] = sig[0]
                if all(val==Spike.ready() for val in self.actorStates.values()):
                    self.allowStart = True      #TODO: replace with q_sig to FE/Visual
                    logger.info('Allowing start')

                    #TODO: Maybe have flag for auto-start, else require explict command
                    # if not self.tweak.hasGUI:
                    #     self.run()

    def destroyNexus(self):
        ''' Method that calls the internal method
            to kill the process running the store (plasma server)
        '''
        logger.warning('Destroying Nexus')
        self._closeStore()
        logger.warning('Killed the central store')

    def _closeStore(self):
        ''' Internal method to kill the subprocess
            running the store (plasma sever)
        '''
        try:
            self.p_Limbo.kill()
            logger.info('Store closed successfully')
        except Exception as e:
            logger.exception('Cannot close store {0}'.format(e))

    def _startStore(self, size):
        ''' Start a subprocess that runs the plasma store
            Raises a RuntimeError exception size is undefined
            Raises an Exception if the plasma store doesn't start
        '''
        if size is None:
            raise RuntimeError('Server size needs to be specified')
        try:
            self.p_Limbo = subprocess.Popen(['plasma_store',
                              '-s', '/tmp/store',
                              '-m', str(size)],
                              stdout=subprocess.DEVNULL,
                              stderr=subprocess.DEVNULL)
            logger.info('Store started successfully')
        except Exception as e:
            logger.exception('Store cannot be started: {0}'.format(e))

    async def stop_polling(self, signal, loop):
        ''' TODO: update asyncio library calls
        '''
        logging.info('Received exit signal {}'.format(signal.name))

        tasks = [t for t in asyncio.Task.all_tasks() if t is not
                asyncio.Task.current_task()]

        [task.cancel() for task in tasks]

        #TODO: Fix for hanging behavior
        logging.info('Canceling outstanding tasks')
        await asyncio.gather(*tasks)
        loop.stop()
        logging.info('Shutdown complete.')


def Link(name, start, end):
    ''' Abstract constructor for a queue that Nexus uses for
    inter-process/actor signaling and information passing

    A Link has an internal queue that can be synchronous (put, get)
    as inherited from multiprocessing.Manager.Queue
    or asynchronous (put_async, get_async) using async executors
    '''

    m = Manager()
    q = AsyncQueue(m.Queue(maxsize=0), name, start, end)
    return q

class AsyncQueue(object):
    def __init__(self,q, name, start, end):
        self.queue = q
        self.real_executor = None
        self.cancelled_join = False

        # Notate what this queue is and from where to where
        # is it passing information
        self.name = name
        self.start = start
        self.end = end
        self.status = 'pending'
        self.result = None

    def getStart(self):
        return self.start

    def getEnd(self):
        return self.end

    @property
    def _executor(self):
        if not self.real_executor:
            self.real_executor = ThreadPoolExecutor(max_workers=cpu_count())
        return self.real_executor

    def __getstate__(self):
        self_dict = self.__dict__
        self_dict['_real_executor'] = None
        return self_dict

    def __getattr__(self, name):
        if name in ['qsize', 'empty', 'full', 'put', 'put_nowait',
                    'get', 'get_nowait', 'close']:
            return getattr(self.queue, name)
        else:
            raise AttributeError("'%s' object has no attribute '%s'" %
                                    (self.__class__.__name__, name))

    def __repr__(self):
        #return str(self.__class__) + ": " + str(self.__dict__)
        return 'Link '+self.name #+' From: '+self.start+' To: '+self.end

    async def put_async(self, item):
        loop = asyncio.get_event_loop()
        res = await loop.run_in_executor(self._executor, self.put, item)
        return res

    async def get_async(self):
        loop = asyncio.get_event_loop()
        self.status = 'pending'
        try:
            self.result = await loop.run_in_executor(self._executor, self.get)
            self.status = 'done'
            return self.result
        except Exception as e:
            logger.exception('Error in get_async: {}'.format(e))
            pass

    def cancel_join_thread(self):
        self._cancelled_join = True
        self._queue.cancel_join_thread()

    def join_thread(self):
        self._queue.join_thread()
        if self._real_executor and not self._cancelled_join:
            self._real_executor.shutdown()


def MultiLink(name, start, end):
    ''' End is a list

        Return a MultiAsyncQueue as q (for producer) and list of AsyncQueues as q_out (for consumers)
    '''
    m = Manager()

    q_out = []
    for endpoint in end:
        q = AsyncQueue(m.Queue(maxsize=0), name, start, endpoint)
        q_out.append(q)

    q = MultiAsyncQueue(m.Queue(maxsize=0), q_out, name, start, end)

    return q, q_out

class MultiAsyncQueue(AsyncQueue):
    ''' Extension of AsyncQueue created by Link to have multiple endpoints.
        A single producer queue's 'put' is copied to multiple consumer's queues
        q_in is the producer queue, q_out are the consumer queues

        #TODO: test the async nature of this group of queues
    '''
    def __init__(self, q_in, q_out, name, start, end):
        self.queue = q_in
        self.output = q_out

        self.real_executor = None
        self.cancelled_join = False

        self.name = name
        self.start = start
        self.end = end[0] #somewhat arbitrary endpoint naming
        self.status = 'pending'
        self.result = None

    def __repr__(self):
        #return str(self.__class__) + ": " + str(self.__dict__)
        return 'MultiLink '+self.name

    def __getattr__(self, name):
        # Remove put and put_nowait and define behavior specifically
        #TODO: remove get capability
        if name in ['qsize', 'empty', 'full',
                    'get', 'get_nowait', 'close']:
            return getattr(self.queue, name)
        else:
            raise AttributeError("'%s' object has no attribute '%s'" %
                                    (self.__class__.__name__, name))

    def put(self, item):
        for q in self.output:
            q.put(item)

    def put_nowait(self, item):
        for q in self.output:
            q.put_nowait(item)



if __name__ == '__main__':
    # set_start_method('fork')

    if len(sys.argv)>1:
        print('File is ', sys.argv[1])
        #TODO: Standard error handling for files
        # Also, run the DAG checker on the file before loading
        #   it into Nexus
        loadFile = sys.argv[1]
    else: loadFile = 'basic_demo.yaml'

    nexus = Nexus('Nexus')
<<<<<<< HEAD
    nexus.createNexus(file='eva_demo.yaml')
    nexus.startNexus() #start polling, create processes    
=======
    nexus.createNexus(file=loadFile)
    nexus.startNexus()
>>>>>>> dcde3448
<|MERGE_RESOLUTION|>--- conflicted
+++ resolved
@@ -555,10 +555,5 @@
     else: loadFile = 'basic_demo.yaml'
 
     nexus = Nexus('Nexus')
-<<<<<<< HEAD
-    nexus.createNexus(file='eva_demo.yaml')
-    nexus.startNexus() #start polling, create processes    
-=======
     nexus.createNexus(file=loadFile)
-    nexus.startNexus()
->>>>>>> dcde3448
+    nexus.startNexus()
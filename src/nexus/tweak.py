--- conflicted
+++ resolved
@@ -120,17 +120,10 @@
         self.options = options
 
 if __name__ == '__main__':
-
-<<<<<<< HEAD
     tweak = Tweak(configFile='test/basic_demo')
     tweak.createConfig()
     for actor in tweak.actors:
         print(actor)
     
     for connection in tweak.connections:
-        print(connection)
-=======
-    tweak= Tweak()
-    tweak.createConfig()
-    print(tweak.actors)
->>>>>>> bbe1a8dd
+        print(connection)
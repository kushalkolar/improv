--- conflicted
+++ resolved
@@ -61,13 +61,6 @@
         if(self.frame_num < len(self.data)):
             #id = self.client.replace(self.getFrame(self.frame_num), 'curr_frame')
             id = self.client.put(self.getFrame(self.frame_num), str(self.frame_num))
-<<<<<<< HEAD
-            #print(self.frame_num, self.client.get_all())
-            self.q_out.put([{str(self.frame_num):id}])
-            #print('put ', self.frame_num, ' in store')
-            self.frame_num += 1
-            time.sleep(0.08)
-=======
             try:
                 self.q_out.put([{str(self.frame_num):id}])
                 self.comm.put([self.frame_num])
@@ -76,7 +69,6 @@
                 logger.error('AAAA: {}'.format(e))
 
             time.sleep(0.033)
->>>>>>> fe01e1a8
         else:
             logger.error('Done with all available frames: {0}'.format(self.frame_num))
             #self.client.delete('curr_frame')

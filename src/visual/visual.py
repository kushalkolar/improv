import time
import numpy as np
import cv2
from nexus.store import Limbo
from scipy.spatial.distance import cdist
from skimage.measure import find_contours
from math import floor
import colorsys
from PyQt5 import QtGui, QtWidgets
import pyqtgraph as pg
from visual.front_end import FrontEnd
import sys
from scipy.sparse import csc_matrix

import logging; logger = logging.getLogger(__name__)
logger.setLevel(logging.INFO)


class DisplayVisual():
    def __init__(self, name):
        self.name = name

    def runGUI(self):
        logger.info('Loading FrontEnd')
        self.app = QtWidgets.QApplication([])
        screen_resolution = self.app.desktop().screenGeometry()
        print('---------- Screen resolution: ', screen_resolution)
        self.rasp = FrontEnd(self.visual, self.link)
        self.rasp.show()
        logger.info('GUI ready')
        self.app.exec_()
        logger.info('Done running GUI')

    def setVisual(self, Visual):
        self.visual = Visual
        print('inside display, visual name is ', self.visual.name)

    def setLink(self, link):
        print('setting link ', link)
        self.link = link


class Visual():
    '''Abstract lass for displaying data
    '''
    def plotEstimates(self):
        ''' Always need to plot some kind of estimates
        '''
        raise NotImplementedError

class CaimanVisual(Visual):
    ''' Class for displaying data from caiman processor
    '''

    def __init__(self, name, client):
        self.name = name
        self.client = client

        self.plots = [0,1,2]
        self.com1 = np.zeros(2)
        self.com2 = np.zeros(2)
        self.com3 = np.zeros(2)
        self.neurons = []
        self.estsAvg = []
        self.coords = None
        self.frame = 0
        self.q_in = None
        self.q_comm = None
        self.image = None
        self.raw = None
        self.A = None
        self.dims = None
        self.flip = False

    def setupVisual(self, q_in, q_comm):
        ''' Setup Links
        '''
        self.q_in = q_in
        self.q_comm = q_comm

    def plotEstimates(self):
        ''' Take numpy estimates and t=frame_number
            Create X and Y for plotting, return
        '''
        try:
<<<<<<< HEAD
            (ests, A, dims, self.image, self.raw) = self.q_in.get(timeout=1)

=======
            #(ests, A, dims, self.image, self.raw) = self.q_in.get(timeout=1)
            ids = self.q_in.get(timeout=1)
            res = []
            for id in ids:
                res.append(self.client.getID(id))
            (ests, A, dims, self.image, self.raw) = res
            
>>>>>>> 88f93b1e
            self.coords = self._updateCoords(A, dims)
            #self.coords = self.get_contours(self.A, self.dims)
            
            self.frame += 1

            stim = self.stimAvg(ests)
            avg = stim[self.plots[0]]
            avgAvg = np.array(np.mean(stim, axis=0))

            if self.frame >= 200:
                # TODO: change to init batch here
                window = 200
            else:
                window = self.frame

            if ests.shape[1]>0:
                Yavg = np.mean(ests[:,self.frame-window:self.frame], axis=0) 
                #Y0 = ests[self.plots[0],frame_number-window:frame_number]
                Y1 = ests[self.plots[0],self.frame-window:self.frame]
                X = np.arange(0,Y1.size)+(self.frame-window)
                return X,[Y1,Yavg],avg,avgAvg
        
        except Exception as e:
            print('probably timeout ', e)
            return None

    def stimAvg(self, ests):
        ''' For now, avergae over every 100 frames
        where each 100 frames presents a new stimulus
        '''
        estsAvg = []
        # TODO: this goes in another class
        for i in range(ests.shape[0]): #for each component
            tmpList = []
            for j in range(int(np.floor(ests.shape[1]/100))+1): #average over stim window
                tmp = np.mean(ests[int(i)][int(j)*100:int(j)*100+100])
                tmpList.append(tmp)
            estsAvg.append(tmpList)
        self.estsAvg = np.array(estsAvg)        
        return self.estsAvg

    def selectNeurons(self, x, y):
        ''' x and y are coordinates
            identifies which neuron is closest to this point
            and updates plotEstimates to use that neuron
        '''
        #TODO: flip x and y if self.flip = True
        coords = self.coords
        neurons = [o['neuron_id']-1 for o in coords]
        com = np.array([o['CoM'] for o in coords])
        dist = cdist(com, [np.array([y, x])])
        if np.min(dist) < 50:
            selected = neurons[np.argmin(dist)]
            self.plots[0] = selected
            self.com1 = com[selected]
        else:
            logger.error('No neurons nearby where you clicked')
            self.com1 = com[0]
        return [self.com1, self.com2, self.com3]

    def getFirstSelect(self):
        first = None
        if self.neurons:
            first = [np.array(self.neurons[0])]
        return first

    def plotCompFrame(self, thresh_r):
        ''' Computes colored frame and nicer background+components frame
        '''
        image = self.image
        raw = self.raw
        color = np.stack([image, image, image, image], axis=-1).astype(np.uint8).copy()
        #color = np.stack([image, image, image, image], axis=-1)
        image2 = np.stack([image, image, image, image], axis=-1).astype(np.uint8).copy()
        image2[...,3] = 100
        color[...,3] = 255
        if self.coords is not None:
            coords = [o['coordinates'] for o in self.coords]
            for i,c in enumerate(coords):
                c = np.array(c)
                ind = c[~np.isnan(c).any(axis=1)].astype(int)
                cv2.fillConvexPoly(color, ind, self._tuningColor(i, color[ind[:,1], ind[:,0]])) #(255,0,0,255))
                #color[ind[:,1], ind[:,0], :] = self._tuningColor(i, color[ind[:,1], ind[:,0]])
                #image2[ind[:,1], ind[:,0], :] = self._threshNeuron(i, thresh) #(255,255,255,255)
                cv2.fillConvexPoly(image2, ind, self._threshNeuron(i, thresh_r))
        #color = np.concatenate((color, image), axis=3)
        #color[...,3] = 255

        if self.image.shape[0] < self.image.shape[1]:
                self.flip = True
                raw = raw.T
        else:
            np.swapaxes(color,0,1)
            np.swapaxes(image2,0,1)

        return np.flipud(raw), np.rot90(color,2), np.rot90(image2, 2)

    def _threshNeuron(self, ind, thresh_r):
        thresh = np.max(thresh_r)
        display = (255,255,255,150)
        act = np.zeros(11)
        if self.estsAvg[ind] is not None:
            intensity = np.max(self.estsAvg[ind])
            act[:len(self.estsAvg[ind])] = self.estsAvg[ind]
            #d = thresh_r - act
            if thresh > intensity: 
                #print('thresh ', thresh, ' and int ', intensity)
                display = (255,255,255,0)
            elif np.any(act[np.where(thresh_r==0)[0]]>0.5):
                # print('thresh_r', thresh_r)
                # print('activity ', act)
                display = (255,255,255,0)
        return display

    def _tuningColor(self, ind, inten):
        if self.estsAvg[ind] is not None:
            ests = np.array(self.estsAvg[ind])
            h = np.argmax(ests)*36/360
            intensity = 1- np.mean(inten[0][0])/255.0
            r, g, b, = colorsys.hls_to_rgb(h, intensity, 0.8)
            r, g, b = [x*255.0 for x in (r, g, b)]
            return (r, g, b)+ (intensity*150,)
        else:
            return (255,255,255,0)

    
    def _updateCoords(self, A, dims):
        '''See if we need to recalculate the coords
           Also see if we need to add components
        '''
        if self.A is None: #initial calculation
            self.A = A
            self.dims = dims
            self.coords = self.get_contours(self.A, self.dims)

        elif np.shape(A)[1] > np.shape(self.A)[1]: #Only recalc if we have new components
            self.A = A
            self.dims = dims
            self.coords = self.get_contours(self.A, self.dims)

        return self.coords  #Not really necessary
        
    # def plotContours(self, A, dims):
    #     ''' Provide contours to plot atop raw image
    #     '''
    #     coords = self.get_contours(A, dims)
    #     return [o['coordinates'] for o in coords]

    # def plotCoM(self, A, dims):
    #     ''' Provide contours to plot atop raw image
    #     '''
    #     newNeur = None
    #     coords = self.get_contours(A, dims) #TODO: just call self.com directly? order matters!
    #     if len(self.neurons) < len(coords):
    #         #print('adding ', len(coords)-len(self.neurons), ' neurons')
    #         newNeur = [o['CoM'] for o in coords[len(self.neurons):]]
    #         self.neurons.extend(newNeur)
    #     return newNeur

    def get_contours(self, A, dims, thr=0.9, thr_method='nrg', swap_dim=False):
        ''' Stripped-down version of visualization get_contours function from caiman'''

        """Gets contour of spatial components and returns their coordinates

        Args:
            A:   np.ndarray or sparse matrix
                    Matrix of Spatial components (d x K)

                dims: tuple of ints
                    Spatial dimensions of movie (x, y[, z])

                thr: scalar between 0 and 1
                    Energy threshold for computing contours (default 0.9)

                thr_method: [optional] string
                    Method of thresholding:
                        'max' sets to zero pixels that have value less than a fraction of the max value
                        'nrg' keeps the pixels that contribute up to a specified fraction of the energy

        Returns:
            Coor: list of coordinates with center of mass and
                    contour plot coordinates (per layer) for each component
        """

        if 'csc_matrix' not in str(type(A)):
            A = csc_matrix(A)
        d, nr = np.shape(A)
        
        d1, d2 = dims
        x, y = np.mgrid[0:d1:1, 0:d2:1]

        coordinates = []

        # get the center of mass of neurons( patches )
        cm = self.com(A, *dims)

        # for each patches
        #TODO: this does NOT need to be recomputed except when update_shapes has changes...
        for i in range(nr):
            pars = dict()
            # we compute the cumulative sum of the energy of the Ath component that has been ordered from least to highest
            patch_data = A.data[A.indptr[i]:A.indptr[i + 1]]
            indx = np.argsort(patch_data)[::-1]
            cumEn = np.cumsum(patch_data[indx]**2)
            # we work with normalized values
            cumEn /= cumEn[-1]
            Bvec = np.ones(d)
            # we put it in a similar matrix
            Bvec[A.indices[A.indptr[i]:A.indptr[i + 1]][indx]] = cumEn
            Bmat = np.reshape(Bvec, dims, order='F')
            pars['coordinates'] = []
            # for each dimensions we draw the contour
            for B in (Bmat if len(dims) == 3 else [Bmat]):
                vertices = find_contours(B.T, thr)
                # this fix is necessary for having disjoint figures and borders plotted correctly
                v = np.atleast_2d([np.nan, np.nan])
                for _, vtx in enumerate(vertices):
                    num_close_coords = np.sum(np.isclose(vtx[0, :], vtx[-1, :]))
                    if num_close_coords < 2:
                        if num_close_coords == 0:
                            # case angle
                            newpt = np.round(vtx[-1, :] / [d2, d1]) * [d2, d1]
                            vtx = np.concatenate((vtx, newpt[np.newaxis, :]), axis=0)
                        else:
                            # case one is border
                            vtx = np.concatenate((vtx, vtx[0, np.newaxis]), axis=0)
                    v = np.concatenate(
                        (v, vtx, np.atleast_2d([np.nan, np.nan])), axis=0)

                pars['coordinates'] = v if len(
                    dims) == 2 else (pars['coordinates'] + [v])
            pars['CoM'] = np.squeeze(cm[i, :])
            pars['neuron_id'] = i + 1
            coordinates.append(pars)
        return coordinates

    def com(self, A, d1, d2):
        
        Coor = np.matrix([np.outer(np.ones(d2), np.arange(d1)).ravel(),
                            np.outer(np.arange(d2), np.ones(d1)).ravel()], dtype=A.dtype)
        cm = (Coor * A / A.sum(axis=0)).T
        return np.array(cm)

def runVis():
    logger.error('trying to run')
    app = QtWidgets.QApplication([]) #.instance() #(sys.argv)
    print('type ', type(app))
    logger.error('trying to run after app')
    rasp = FrontEnd()
    rasp.show()
    #logger.error('before exec')
    app.exec_()
    #logger.error('after exec')

if __name__=="__main__":
    vis = CaimanVisual('name', 'client')
    from multiprocessing import Process
    p = Process(target=runVis)
    p.start()
    input("Type any key to quit.")
    print("Waiting for graph window process to join...")
    p.join()
    print("Process joined successfully. C YA !")<|MERGE_RESOLUTION|>--- conflicted
+++ resolved
@@ -83,10 +83,6 @@
             Create X and Y for plotting, return
         '''
         try:
-<<<<<<< HEAD
-            (ests, A, dims, self.image, self.raw) = self.q_in.get(timeout=1)
-
-=======
             #(ests, A, dims, self.image, self.raw) = self.q_in.get(timeout=1)
             ids = self.q_in.get(timeout=1)
             res = []
@@ -94,7 +90,6 @@
                 res.append(self.client.getID(id))
             (ests, A, dims, self.image, self.raw) = res
             
->>>>>>> 88f93b1e
             self.coords = self._updateCoords(A, dims)
             #self.coords = self.get_contours(self.A, self.dims)
             

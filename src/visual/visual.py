--- conflicted
+++ resolved
@@ -47,7 +47,6 @@
         else:
             window = frame_number
 
-<<<<<<< HEAD
         if ests.shape[1]>0:
             Yavg = np.mean(ests[:,frame_number-window:frame_number], axis=0) 
             #Y0 = ests[self.plots[0],frame_number-window:frame_number]
@@ -69,16 +68,6 @@
             estsAvg.append(tmpList)
         self.estsAvg = np.array(estsAvg)        
         return self.estsAvg
-=======
-        if len(ests)<3:
-            return None,None
-
-        Y0 = ests[self.plots[0]][frame_number-window:frame_number]
-        Y1 = ests[self.plots[1]][frame_number-window:frame_number]
-        Y2 = ests[self.plots[2]][frame_number-window:frame_number]
-        X = np.arange(0,Y0.size)+(frame_number-window)
-        return X,[Y0,Y1,Y2]
->>>>>>> fe01e1a8
 
     def selectNeurons(self, x, y, coords):
         ''' x and y are coordinates
@@ -164,13 +153,8 @@
     def plotContours(self, A, dims):
         ''' Provide contours to plot atop raw image
         '''
-<<<<<<< HEAD
-        self.coords = [o['coordinates'] for o in coords]
-        return self.coords
-=======
         coords = self.get_contours(A, dims)
         return [o['coordinates'] for o in coords]
->>>>>>> fe01e1a8
 
     def plotCoM(self, A, dims):
         ''' Provide contours to plot atop raw image

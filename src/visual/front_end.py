from PyQt5 import QtGui,QtCore,QtWidgets
from PyQt5.QtGui import QColor, QPixmap
from PyQt5.QtCore import pyqtSignal, Qt
from PyQt5.QtWidgets import QMessageBox, QFileDialog
from visual import improv_fit as rasp_ui
from visual import rasp_ui_large as basic_rasp_ui
# TODO: New classes and dynamic import based on pipeline config file (e.g in DisplayVisual)
from nexus.store import Limbo
from nexus.actor import Spike
import numpy as np
from math import floor
import time
import pyqtgraph
from pyqtgraph import EllipseROI, PolyLineROI, ColorMap, ROI, LineSegmentROI
from queue import Empty
from matplotlib import cm
from matplotlib.colors import ListedColormap
import cv2

import logging; logger = logging.getLogger(__name__)
logger.setLevel(logging.INFO)

#NOTE: GUI only gives comm signals to Nexus, does not receive any. Visual serves that role
#TODO: Add ability to receive signals like pause updating ...?

class FrontEnd(QtGui.QMainWindow, rasp_ui.Ui_MainWindow):

    COLOR = {0: ( 240, 122,  5),
             1: (181, 240,  5),
             2: (5, 240,  5),
             3: (5,  240,  181),
             4: (5,  122, 240),
             5: (64,  5, 240),
             6: ( 240,  5, 240),
             7: ( 240, 5, 64)}

    def __init__(self, visual, comm, parent=None, demo=True):
        ''' Setup GUI
            Setup and start Nexus controls
        '''
        self.visual = visual #Visual class that provides plots and images
        self.comm = comm #Link back to Nexus for transmitting signals

        self.total_times = []
        self.demo = demo

        pyqtgraph.setConfigOption('background', QColor(100, 100, 100))
        super(FrontEnd, self).__init__(parent)
        self.setupUi(self)
        pyqtgraph.setConfigOptions(leftButtonPan=False)

        self.customizePlots()

        self.pushButton_3.clicked.connect(_call(self._runProcess)) #Tell Nexus to start
        self.pushButton_3.clicked.connect(_call(self.update)) #Update front-end graphics
        self.pushButton_2.clicked.connect(_call(self._setup))
        self.pushButton.clicked.connect(_call(self._loadParams)) #File Dialog, then tell Nexus to load tweak
        self.checkBox.stateChanged.connect(self.update) #Show live front-end updates
        
        self.rawplot_2.getImageItem().mouseClickEvent = self.mouseClick #Select a neuron
        self.rawplot_3.getImageItem().mouseClickEvent = self.weightClick #select a neuron by weight

        if self.demo:
            self.update()  # Auto-start

    def update(self):
        ''' Update visualization while running
        '''
        t = time.time()
        #start looking for data to display
        self.visual.getData()
        #logger.info('Did I get something:', self.visual.Cx)

        if self.draw:
            #plot lines
            try:
                self.updateLines()
            except Exception:
                import traceback
                print('---------------------Exception in update lines: ' , traceback.format_exc())

            #plot video
            try:
<<<<<<< HEAD
                raw, color, weight = self.updateVideo()
            except Exception:
=======
                self.updateVideo()
            except Exception as e:
>>>>>>> ef08cabb
                logger.error('Error in FrontEnd update Video:  {}'.format(e))
                import traceback
                print('---------------------Exception in update video: ' , traceback.format_exc())
            else:
                if self.visual.frame_num > 10 and self.visual.frame_num % 10 == 9 and self.demo:
                    self.savePlots(raw, color, weight)

        if self.demo and self.visual.frame_num == 1001:  # Terminate
            self.visual.saver.gen_gif()
            self.visual.q_comm.put([Spike.quit()])

        #re-update
        if self.checkBox.isChecked():
            self.draw = True
        else:
            self.draw = False    
        self.visual.draw = self.draw
            
        QtCore.QTimer.singleShot(10, self.update)
        
        self.total_times.append([self.visual.frame_num, time.time()-t])

    def customizePlots(self):
        self.checkBox.setChecked(True)
        self.draw = True

        pixmap = QPixmap('src/visual/rainbow_dir.png')
        pixmap = pixmap.scaled(60, 60) #, QtCore.Qt.KeepAspectRatio)
        self.dir_icon.setPixmap(pixmap)

        #init line plot
        self.flag = True
        self.flagW = True
        self.flagL = True
        self.last_x = None
        self.last_y = None
        self.weightN = None
        self.last_n = None

        self.c1 = self.grplot.plot(clipToView=True)
        self.c1_stim = [self.grplot.plot(clipToView=True) for _ in range(len(self.COLOR))]
        self.c2 = self.grplot_2.plot()
        self.llPlot = self.grplot_5.plot()
        grplot = [self.grplot, self.grplot_2]
        for plt in grplot:
            plt.getAxis('bottom').setTickSpacing(major=50, minor=50)
        #    plt.setLabel('bottom', "Frames")
        #    plt.setLabel('left', "Temporal traces")
        self.updateLines()
        self.activePlot = 'r'

        #polar plotting
        self.num = 8
        theta = np.linspace(0, (315/360)*2*np.pi, self.num)
        theta = np.append(theta,0)
        self.theta = theta
        radius = np.zeros(self.num+1)
        self.thresh_r = radius + 1
        x = radius * np.cos(theta)
        y = radius * np.sin(theta)

        #polar plots
        polars = [self.grplot_3, self.grplot_4]
        for polar in polars:
            polar.setAspectLocked(True)

            # Add polar grid lines
            polar.addLine(x=0, pen=0.2)
            polar.addLine(y=0, pen=0.2)
            for r in range(0, 4, 1):
                circle = pyqtgraph.QtGui.QGraphicsEllipseItem(-r, -r, r*2, r*2)
                circle.setPen(pyqtgraph.mkPen(0.1))
                polar.addItem(circle)
            polar.hideAxis('bottom')
            polar.hideAxis('left')
        
        self.polar1 = polars[0].plot()
        self.polar2 = polars[1].plot()
        self.polar1.setData(x, y)
        self.polar2.setData(x, y)

        #videos
        #self.rawplot.ui.histogram.vb.disableAutoRange()
        self.rawplot.ui.histogram.vb.setLimits(yMin=-0.1, yMax=200) #0-255 needed, saturated here for easy viewing

        self.grplot_5.setLabel('bottom', "Frames")
        self.grplot_5.setLabel('left', " - Log Likelihood")

        # if self.visual.showConnectivity:
        #     self.rawplot_3.setColorMap(cmapToColormap(cm.inferno))

    def _loadParams(self):
        ''' Button event to load parameters from file
            File location determined from user input
            Throws FileNotFound error
        '''
        fname = QFileDialog.getOpenFileName(self, 'Open file', '/home')
            #TODO: make default home folder system-independent
        try:
            self._loadTweak(fname[0])
        except FileNotFoundError as e:
            logger.error('File not found {}'.format(e))
            #raise FileNotFoundError
    
    def _runProcess(self):
        '''Run ImageProcessor in separate thread
        '''
        self.comm.put([Spike.run()])
        logger.info('-------------------------   put run in comm')
        #TODO: grey out button until self.t is done, but allow other buttons to be active

    def _setup(self):
        self.comm.put([Spike.setup()])
        self.visual.setup()

    def _loadTweak(self, file):
        self.comm.put(['load', file])
    
    def updateVideo(self):
        ''' TODO: Bug on clicking ROI --> trace and report to pyqtgraph
        '''
        image = None
        raw, color, weight = self.visual.getFrames()
        image = self.visual.plotThreshFrame(self.thresh_r*2)
        if raw is not None:
            raw = np.rot90(raw,2)
            if np.unique(raw).size > 1:
                self.rawplot.setImage(raw, autoHistogramRange=False)
                self.rawplot.ui.histogram.vb.setLimits(yMin=50)
        if color is not None:
            color = np.rot90(color,2)
            self.rawplot_2.setImage(color)
            self.rawplot_2.ui.histogram.vb.setLimits(yMin=8, yMax=255)

        if self.visual.showConnectivity and weight is not None:
<<<<<<< HEAD
            weight[np.abs(weight) > 10] = 0  # TODO Deal with numerical blow-up.
            self.rawplot_3.setImage(weight)
            colordata = (np.array(cmapToColormap(cm.inferno).color) * 255).astype(np.uint8)
            cmap = ColorMap(pos=np.linspace(0, 1.0, len(colordata)), color=colordata)
=======
            self.rawplot_3.setImage(weight*100)
            colordata = (np.array(cmapToColormap(cm.viridis).color) * 255).astype(np.uint8)
            cmap = ColorMap(pos=np.linspace(0, 1, len(colordata)), color=colordata)
>>>>>>> ef08cabb
            self.rawplot_3.setColorMap(cmap)
            # self.rawplot_3.ui.histogram.vb.setLimits(yMin=0.1, yMax=1)
        else:
            if image is not None:
                image = np.rot90(image, 2)
                self.rawplot_3.setImage(image)
                # self.rawplot_3.ui.histogram.vb.setLimits(yMin=8, yMax=255)

        return raw, color, weight

    def updateLines(self):
        ''' Helper function to plot the line traces
            of the activity of the selected neurons.
            TODO: separate updates for each plot?
        '''
        penW=pyqtgraph.mkPen(width=2, color='w')
        penR=pyqtgraph.mkPen(width=2, color='r')
        penG=pyqtgraph.mkPen(width=3, color='g')
        C = None
        Cx = None
        tune = None
        LL = None
        try:
            (Cx, C, Cpop, tune, LL) = self.visual.getCurves()
        except TypeError:
            pass
        except Exception as e:
            logger.error('Output does not likely exist. Error: {}'.format(e))

        if(C is not None and Cx is not None):
            self.c1.setData(Cx, Cpop, pen=penW)

            for i, plot in enumerate(self.c1_stim):
                # print(self.visual.allStims)
                try:
                    if len(self.visual.allStims[i]) > 0:
                        display = np.array(self.visual.allStims[i])
                        display = np.clip(display, np.min(Cx), np.max(Cx))
                        plot.setData(display, [int(np.max(Cpop))+1] * len(display),
                                    symbol='s', symbolSize=6, antialias=False,
                                    pen=None, symbolPen=self.COLOR[i], symbolBrush=self.COLOR[i])
                except KeyError:
                    pass

            self.c2.setData(Cx, C, pen=penR)
            
            if(self.flag):
                self.selected = self.visual.getFirstSelect()
                if self.selected is not None:
                    self._updateRedCirc()

        if(LL is not None and Cx is not None):
            self.llPlot.setData(np.arange(0, len(LL)), LL, pen=penG)

        if tune is not None:
            self.num = tune[0].shape[0]
            theta = np.linspace(0, (315/360)*2*np.pi, self.num)
            theta = np.append(theta,0)
            self.theta = theta  
            polar = [self.polar2, self.polar1]
            pens = [penR, penW]
            for i,t in enumerate(tune):
                if(t is not None):
                    radius = np.zeros(self.num+1)
                    radius[:len(t)] = t/np.max(t)
                    radius[-1] = radius[0]
                    x = np.clip(radius * np.cos(self.theta) * 4, -5, 5)
                    y = np.clip(radius * np.sin(self.theta) * 4, -5, 5)
                    polar[i].setData(x, y, pen=pens[i])
        # else:
        #     print('tune is none')

    def savePlots(self, img_raw, img_processed, weights):
        """ Capture current state (images/plots) and send to FigureSaver for export. """

        try:
            Cx, C, Cpop, tune, LL = self.visual.getCurves()
        except TypeError:
            pass
        else:
            # Draw red circle
            img_processed = img_processed.copy()
            center_coordinates = (int(self.selected[0][1]), int(self.selected[0][0]) - 10)
            radius = 10
            thickness = 2
            cv2.circle(img_processed, center_coordinates, radius, (255, 0, 0, 255), thickness,
                       lineType=cv2.LINE_AA)  # In-place

            frame_num = self.visual.frame_num
            self.visual.saver.save_activity(Cx, C, Cpop, np.rot90(img_raw), np.rot90(img_processed),
                                            stim=self.visual.allStims, colors=self.COLOR,
                                            name=f'activity_{frame_num:04}.png')
            self.visual.saver.save_model(LL, weights, name=f'model_{frame_num:04}.png')

    def mouseClick(self, event):
        '''Clicked on processed image to select neurons
        '''
        #TODO: make this unclickable until finished updated plot (?)
        event.accept()
        mousePoint = event.pos()
        self.selected = self.visual.selectNeurons(int(mousePoint.x()), int(mousePoint.y()))
        selectedraw = np.zeros(2)
        selectedraw[0] = int(mousePoint.x())
        selectedraw[1] = int(mousePoint.y())
        self._updateRedCirc()

        if self.last_n is None:
            self.last_n = self.visual.selectedNeuron

        if self.flagW: #nothing drawn yet
            loc, lines, strengths = self.visual.selectNW(selectedraw[0], selectedraw[1])
            # print('clicked lines ', lines)
            self.lines = []
            self.pens = []
            colors =['g']*9 + ['r']*9
            for i in range(18):
                n = lines[i]
                if strengths[i] > 1e-6:
                    if strengths[i] > 1e-4:
                        self.pens.append(pyqtgraph.mkPen(width=2, color=colors[i]))
                    else:
                        self.pens.append(pyqtgraph.mkPen(width=1, color=colors[i]))
                    self.lines.append(LineSegmentROI(positions=([n[0],n[2]],[n[1],n[3]]), handles=(None,None), pen=self.pens[i], movable=False))
                    self.rawplot_2.getView().addItem(self.lines[i])
                else:
                    self.pens.append(pyqtgraph.mkPen(width=1, color=colors[i]))
                    self.lines.append(LineSegmentROI(positions=([n[0],n[0]],[n[0],n[0]]), handles=(None,None), pen=self.pens[i], movable=False))
                    self.rawplot_2.getView().addItem(self.lines[i])

            self.last_n = self.visual.selectedNeuron
            self.flagW = False
        elif self.last_n == self.visual.selectedNeuron:
            for i in range(18):
                self.rawplot_2.getView().removeItem(self.lines[i])
            self.flagW = True


    def weightClick(self, event):
        '''Clicked on weight matrix to select neurons
        '''
        event.accept()
        mousePoint = event.pos()
        print('mousepoint: ', int(mousePoint.x()), int(mousePoint.y()))
        if self.last_x is None:
            self.last_x = int(mousePoint.x())
            self.last_y = int(mousePoint.y())
        pen=pyqtgraph.mkPen(width=2, color='r')
        pen2=pyqtgraph.mkPen(width=2, color='r')

        loc, lines, strengths = self.visual.selectWeights(int(mousePoint.x()), int(mousePoint.y()))

        if self.flagW: # need to draw, currently off
            self.rect = ROI(pos = (int(mousePoint.x()), 0), size=(1,10), pen=pen, movable=False)
            self.rect2 = ROI(pos = (0, int(mousePoint.y())), size=(10,1), pen=pen2, movable=False)
            self.rawplot_3.getView().addItem(self.rect)
            self.rawplot_3.getView().addItem(self.rect2)

            pen = pyqtgraph.mkPen(width=1, color='g')
            self.green_circ = CircleROI(pos = np.array([loc[0][0], loc[0][1]])-5, size=10, movable=False, pen=pen)
            self.rawplot_2.getView().addItem(self.green_circ)
            self.lines = []
            self.pens = []
            colors =['g']*9 + ['r']*9
            for i in range(18):
                n = lines[i]
                if strengths[i] > 1e-6:
                    if strengths[i] > 1e-4:
                        self.pens.append(pyqtgraph.mkPen(width=2, color=colors[i]))
                    else:
                        self.pens.append(pyqtgraph.mkPen(width=1, color=colors[i]))
                    self.lines.append(LineSegmentROI(positions=([n[0],n[2]],[n[1],n[3]]), handles=(None,None), pen=self.pens[i], movable=False))
                    self.rawplot_2.getView().addItem(self.lines[i])
                else:
                    self.pens.append(pyqtgraph.mkPen(width=1, color=colors[i]))
                    self.lines.append(LineSegmentROI(positions=([n[0],n[0]],[n[0],n[0]]), handles=(None,None), pen=self.pens[i], movable=False))
                    self.rawplot_2.getView().addItem(self.lines[i])

            self.last_x = int(mousePoint.x())
            self.last_y = int(mousePoint.y())

            self.flagW = False
        else:
            self.rawplot_3.getView().removeItem(self.rect)
            self.rawplot_3.getView().removeItem(self.rect2)

            self.rawplot_2.getView().removeItem(self.green_circ)
            for i in range(18):
                self.rawplot_2.getView().removeItem(self.lines[i])

            if self.last_x != int(mousePoint.x()) or self.last_y != int(mousePoint.y()):
                self.rect = ROI(pos = (int(mousePoint.x()), 0), size=(1,10), pen=pen, movable=False)
                self.rect2 = ROI(pos = (0, int(mousePoint.y())), size=(10,1), pen=pen2, movable=False)
                self.rawplot_3.getView().addItem(self.rect)
                self.rawplot_3.getView().addItem(self.rect2)

                pen = pyqtgraph.mkPen(width=1, color='g')
                self.green_circ = CircleROI(pos = np.array([loc[0][0], loc[0][1]])-5, size=10, movable=False, pen=pen)
                self.rawplot_2.getView().addItem(self.green_circ)

                colors =['g']*9 + ['r']*9
                for i in range(18):
                    n = lines[i]
                    if strengths[i] > 1e-6:
                        if strengths[i] > 1e-4:
                            self.pens[i] = (pyqtgraph.mkPen(width=2, color=colors[i]))
                        else:
                            self.pens[i] = (pyqtgraph.mkPen(width=1, color=colors[i]))
                        self.lines[i] = (LineSegmentROI(positions=([n[0],n[2]],[n[1],n[3]]), handles=(None,None), pen=self.pens[i], movable=False))
                    else:
                        self.pens[i] = (pyqtgraph.mkPen(width=1, color=colors[i]))
                        self.lines[i] = (LineSegmentROI(positions=([n[0],n[0]],[n[0],n[0]]), handles=(None,None), pen=self.pens[i], movable=False))
                    self.rawplot_2.getView().addItem(self.lines[i])
                self.last_x = int(mousePoint.x())
                self.last_y = int(mousePoint.y())
            else:
                self.flagW = True

    def _updateRedCirc(self):
        ''' Circle neuron whose activity is in top (red) graph
            Default is neuron #0 from initialize
            #TODO: add arg instead of self.selected
        '''
        ROIpen1=pyqtgraph.mkPen(width=1, color='r')
        if self.flag:
            self.red_circ = CircleROI(pos = np.array([self.selected[0][0], self.selected[0][1]])-5, size=10, movable=False, pen=ROIpen1)
            self.rawplot_2.getView().addItem(self.red_circ)
            self.flag = False
        if np.count_nonzero(self.selected[0]) > 0:
            self.rawplot_2.getView().removeItem(self.red_circ)
            self.red_circ = CircleROI(pos = np.array([self.selected[0][0], self.selected[0][1]])-5, size=10, movable=False, pen=ROIpen1)
            self.rawplot_2.getView().addItem(self.red_circ)

    def closeEvent(self, event):
        '''Clicked x/close on window
            Add confirmation for closing without saving
        '''
        confirm = QMessageBox.question(self, 'Message', 'Quit without saving?',
                    QMessageBox.Yes | QMessageBox.No, QMessageBox.No)
        if confirm == QMessageBox.Yes:
            self.comm.put(['quit'])
            # print('Visual broke, avg time per frame: ', np.mean(self.visual.total_times, axis=0))
            print('Visual got through ', self.visual.frame_num, ' frames')
            # print('GUI avg time ', np.mean(self.total_times))
            np.savetxt('timing/visual_frame_time.txt', np.array(self.visual.total_times))
            np.savetxt('timing/gui_frame_time.txt', np.array(self.total_times))
            np.savetxt('timing/visual_timestamp.txt', np.array(self.visual.timestamp))
            event.accept()
        else: event.ignore()

class BasicFrontEnd(QtGui.QMainWindow, basic_rasp_ui.Ui_MainWindow):
    def __init__(self, visual, comm, parent=None):
        ''' Setup GUI
            Setup and start Nexus controls
        '''
        self.visual = visual #Visual class that provides plots and images
        self.comm = comm #Link back to Nexus for transmitting signals

        self.total_times = []

        pyqtgraph.setConfigOption('background', QColor(100, 100, 100))
        super(BasicFrontEnd, self).__init__(parent)
        self.setupUi(self)
        self.extraSetup()
        pyqtgraph.setConfigOptions(leftButtonPan=False)

        self.customizePlots()

        self.pushButton_3.clicked.connect(_call(self._runProcess)) #Tell Nexus to start
        self.pushButton_3.clicked.connect(_call(self.update)) #Update front-end graphics
        self.pushButton_2.clicked.connect(_call(self._setup))
        self.pushButton.clicked.connect(_call(self._loadParams)) #File Dialog, then tell Nexus to load tweak
        self.checkBox.stateChanged.connect(self.update) #Show live front-end updates
        

        self.rawplot_2.getImageItem().mouseClickEvent = self.mouseClick #Select a neuron
        self.slider.valueChanged.connect(_call(self.sliderMoved)) #Threshold for magnitude selection

    def update(self):
        ''' Update visualization while running
        '''
        t = time.time()
        #start looking for data to display
        self.visual.getData()
        #logger.info('Did I get something:', self.visual.Cx)

        if self.draw:
            #plot lines
            self.updateLines()

            #plot video
            self.updateVideo()

        #re-update
        if self.checkBox.isChecked():
            self.draw = True
        else:
            self.draw = False    
        self.visual.draw = self.draw
            
        QtCore.QTimer.singleShot(10, self.update)
        
        self.total_times.append([self.visual.frame_num, time.time()-t])

    def extraSetup(self):
        self.slider2 = QRangeSlider(self.frame_3)
        self.slider2.setGeometry(QtCore.QRect(20, 100, 155, 50))
        # self.slider2.setGeometry(QtCore.QRect(55, 120, 155, 50))
        self.slider2.setObjectName("slider2")
        self.slider2.rangeChanged.connect(_call(self.slider2Moved)) #Threshold for angular selection

    def customizePlots(self):
        self.checkBox.setChecked(True)
        self.draw = True

        #init line plot
        self.flag = True

        self.c1 = self.grplot.plot(clipToView=True)
        self.c2 = self.grplot_2.plot()
        grplot = [self.grplot, self.grplot_2]
        for plt in grplot:
            plt.getAxis('bottom').setTickSpacing(major=50, minor=50)
        #    plt.setLabel('bottom', "Frames")
        #    plt.setLabel('left', "Temporal traces")
        self.updateLines()
        self.activePlot = 'r'

        #polar plotting
        self.num = 8
        theta = np.linspace(0, (315/360)*2*np.pi, self.num)
        theta = np.append(theta,0)
        self.theta = theta
        radius = np.zeros(self.num+1)
        self.thresh_r = radius + 1
        x = radius * np.cos(theta)
        y = radius * np.sin(theta)

        #polar plots
        polars = [self.grplot_3, self.grplot_4, self.grplot_5]
        for polar in polars:
            polar.setAspectLocked(True)

            # Add polar grid lines
            polar.addLine(x=0, pen=0.2)
            polar.addLine(y=0, pen=0.2)
            for r in range(0, 4, 1):
                circle = pyqtgraph.QtGui.QGraphicsEllipseItem(-r, -r, r*2, r*2)
                circle.setPen(pyqtgraph.mkPen(0.1))
                polar.addItem(circle)
            polar.hideAxis('bottom')
            polar.hideAxis('left')
        
        self.polar1 = polars[0].plot()
        self.polar2 = polars[1].plot()
        self.polar1.setData(x, y)
        self.polar2.setData(x, y)

        for r in range(2, 12, 2):
                circle = pyqtgraph.QtGui.QGraphicsEllipseItem(-r, -r, r*2, r*2)
                circle.setPen(pyqtgraph.mkPen(0.1))
                polars[2].addItem(circle)
        self.polar3 = polars[2].plot()

        #sliders
        self.slider.setMinimum(0)
        self.slider.setMaximum(12)

        #videos
        #self.rawplot.ui.histogram.vb.disableAutoRange()
        self.rawplot.ui.histogram.vb.setLimits(yMin=-0.1, yMax=200) #0-255 needed, saturated here for easy viewing

    def _loadParams(self):
        ''' Button event to load parameters from file
            File location determined from user input
            Throws FileNotFound error
        '''
        fname = QFileDialog.getOpenFileName(self, 'Open file', '/home')
            #TODO: make default home folder system-independent
        try:
            self._loadTweak(fname[0])
        except FileNotFoundError as e:
            logger.error('File not found {}'.format(e))
            #raise FileNotFoundError
    
    def _runProcess(self):
        '''Run ImageProcessor in separate thread
        '''
        #self.flag = True
        self.comm.put([Spike.run()])
        logger.info('-------------------------   put run in comm')
        #TODO: grey out button until self.t is done, but allow other buttons to be active

    def _setup(self):
        self.comm.put([Spike.setup()])
        self.visual.setup()

    def _loadTweak(self, file):
        self.comm.put(['load', file])
    
    def updateVideo(self):
        ''' TODO: Bug on clicking ROI --> trace and report to pyqtgraph
        '''
        image = None
        try:
            raw, color = self.visual.getFrames()
            image = self.visual.plotThreshFrame(self.thresh_r*2)
            if raw is not None:
                raw = np.rot90(raw,2)
                if np.unique(raw).size > 1:
                    self.rawplot.setImage(raw, autoHistogramRange=False)
                    self.rawplot.ui.histogram.vb.setLimits(yMin=50)
            if color is not None:
                color = np.rot90(color,2)
                self.rawplot_2.setImage(color)
                self.rawplot_2.ui.histogram.vb.setLimits(yMin=8, yMax=255)
            if image is not None:
                image = np.rot90(image,2)
                self.rawplot_3.setImage(image)
                self.rawplot_3.ui.histogram.vb.setLimits(yMin=8, yMax=255)

        except Exception as e:
            logger.error('Error in FrontEnd update Video:  {}'.format(e))
            raise Exception

    def updateLines(self):
        ''' Helper function to plot the line traces
            of the activity of the selected neurons.
            TODO: separate updates for each plot?
        '''
        penW=pyqtgraph.mkPen(width=2, color='w')
        penR=pyqtgraph.mkPen(width=2, color='r')
        C = None
        Cx = None
        tune = None
        try:
            (Cx, C, Cpop, tune) = self.visual.getCurves()
        except TypeError:
            pass
        except Exception as e:
            logger.error('Output does not likely exist. Error: {}'.format(e))

        if(C is not None and Cx is not None):
            self.c1.setData(Cx, Cpop, pen=penW)
            self.c2.setData(Cx, C, pen=penR)
            
            if(self.flag):
                self.selected = self.visual.getFirstSelect()
                if self.selected is not None:
                    self._updateRedCirc()

        #TODO: rewrite as set of polar[] and set of tune[]
        if tune is not None:
            self.num = tune[0].shape[0]
            theta = np.linspace(0, (315/360)*2*np.pi, self.num)
            theta = np.append(theta,0)
            self.theta = theta  
            if(tune[0] is not None):
                self.radius = np.zeros(self.num+1)
                self.radius[:len(tune[0])] = tune[0]#/np.max(tune[0])
                self.radius[-1] = self.radius[0]
                #self.radius = np.roll(self.radius,2)
                self.x = np.clip(self.radius * np.cos(self.theta) * 2, -5, 5)
                self.y = np.clip(self.radius * np.sin(self.theta) * 2, -5, 5)
                self.polar2.setData(self.x, self.y, pen=penR)

            if(tune[1] is not None):
                self.radius2 = np.zeros(self.num+1)
                self.radius2[:len(tune[1])] = tune[1]#/np.max(tune[1])
                self.radius2[-1] = self.radius2[0]
                #self.radius2 = np.roll(self.radius2,2)
                self.x2 = np.clip(self.radius2 * np.cos(self.theta) * 2, -5, 5)
                self.y2 = np.clip(self.radius2 * np.sin(self.theta) * 2, -5, 5)
                self.polar1.setData(self.x2, self.y2, pen=penW)
        # else:
        #     logger.error('Visual received None tune')
        
    def mouseClick(self, event):
        '''Clicked on raw image to select neurons
        '''
        #TODO: make this unclickable until finished updated plot (?)
        event.accept()
        mousePoint = event.pos()
        self.selected = self.visual.selectNeurons(int(mousePoint.x()), int(mousePoint.y()))
        selectedraw = np.zeros(2)
        selectedraw[0] = int(mousePoint.x())
        selectedraw[1] = int(mousePoint.y())
        self._updateRedCirc()

    def sliderMoved(self):
        val = self.slider.value()
        if np.count_nonzero(self.thresh_r) == 0:
            r = np.full(self.num+1,val)
        else:
            r = self.thresh_r
            r[np.nonzero(r)] = val
        self.updateThreshGraph(r)

    def slider2Moved(self):
        r1,r2 = self.slider2.range()
        r = np.full(self.num+1, self.slider.value())
        r1 = 4*np.pi*(r1-4)/360
        r2 = 4*np.pi*(r2-4)/360
        t1 = np.argmin(np.abs(np.array(r1)-self.theta))
        t2 = np.argmin(np.abs(np.array(r2)-self.theta))
        r[0:t1] = 0
        r[t2+1:self.num] = 0
        r[-1] = r[0]
        self.updateThreshGraph(r)

    def updateThreshGraph(self, r):
        self.thresh_r = r
        x = self.thresh_r * np.cos(self.theta)
        y = self.thresh_r * np.sin(self.theta)
        self.polar3.setData(x, y, pen=pyqtgraph.mkPen(width=2, color='g'))

    def _updateRedCirc(self):
        ''' Circle neuron whose activity is in top (red) graph
            Default is neuron #0 from initialize
            #TODO: add arg instead of self.selected
        '''
        ROIpen1=pyqtgraph.mkPen(width=1, color='r')
        if self.flag:
            self.red_circ = CircleROI(pos = np.array([self.selected[0][0], self.selected[0][1]])-5, size=10, movable=False, pen=ROIpen1)
            self.rawplot_2.getView().addItem(self.red_circ)
            self.flag = False
        if np.count_nonzero(self.selected[0]) > 0:
            self.rawplot_2.getView().removeItem(self.red_circ)
            self.red_circ = CircleROI(pos = np.array([self.selected[0][0], self.selected[0][1]])-5, size=10, movable=False, pen=ROIpen1)
            self.rawplot_2.getView().addItem(self.red_circ)

    def closeEvent(self, event):
        '''Clicked x/close on window
            Add confirmation for closing without saving
        '''
        confirm = QMessageBox.question(self, 'Message', 'Quit without saving?',
                    QMessageBox.Yes | QMessageBox.No, QMessageBox.No)
        if confirm == QMessageBox.Yes:
            self.comm.put(['quit'])
            # print('Visual broke, avg time per frame: ', np.mean(self.visual.total_times, axis=0))
            print('Visual got through ', self.visual.frame_num, ' frames')
            # print('GUI avg time ', np.mean(self.total_times))
            event.accept()
        else: event.ignore()
            

def _call(fnc, *args, **kwargs):
    ''' Call handler for (external) events
    '''
    def _callback():
        return fnc(*args, **kwargs)
    return _callback

class CircleROI(EllipseROI):
    def __init__(self, pos, size, **args):
        pyqtgraph.ROI.__init__(self, pos, size, **args)
        self.aspectLocked = True

class PolyROI(PolyLineROI):
    def __init__(self, positions, pos, **args):
        closed = True
        print('got positions ', positions)
        pyqtgraph.ROI.__init__(self, positions, closed, pos, **args)

def cmapToColormap(cmap: ListedColormap) -> ColorMap:
    """ Converts matplotlib cmap to pyqtgraph ColorMap. """

    colordata = (np.array(cmap.colors) * 255).astype(np.uint8)
    indices = np.linspace(0., 1., len(colordata))
    return ColorMap(indices, colordata)

class QRangeSlider(QtWidgets.QWidget):

    rangeChanged = pyqtSignal(tuple, name='rangeChanged')

    def __init__(self, *args, **kwargs):
        super().__init__(*args, **kwargs)

        self._minimum = 0
        self._maximum = 180

        self.min_max = 99
        self.max_max = 99

        self._layout = QtWidgets.QHBoxLayout()
        self._layout.setSpacing(0)
        self.setLayout(self._layout)

        self._min_slider = QtWidgets.QSlider(Qt.Horizontal)
        self._min_slider.setInvertedAppearance(True)

        self._max_slider = QtWidgets.QSlider(Qt.Horizontal)

        # install update handlers
        for slider in [self._min_slider, self._max_slider]:
            slider.blockSignals(True)
            slider.valueChanged.connect(self._value_changed)
            slider.rangeChanged.connect(self._update_layout)

            self._layout.addWidget(slider)
 
        # initialize to reasonable defaults
        self._min_slider.setValue(1 * self._min_slider.maximum())
        self._max_slider.setValue(1 * self._max_slider.maximum())

        self._update_layout()

    def _value_changed(self, *args):
        self._update_layout()
        self.rangeChanged.emit(self.range())

    def _update_layout(self, *args):
        for slider in [self._min_slider, self._max_slider]:
            slider.blockSignals(True)

        mid = floor((self._max_slider.value()-self._min_slider.value())/ 2)

        self.setMax_min(self._min_slider.maximum() + mid)
        self._min_slider.setValue(self._min_slider.value() + mid)
        self.setMax_max(self._max_slider.maximum() - mid)
        self._max_slider.setValue(self._max_slider.value() - mid)

        for slider in [self._min_slider, self._max_slider]:
            slider.blockSignals(False)

        self._layout.setStretch(0, self._min_slider.maximum())
        self._layout.setStretch(1, self._max_slider.maximum())

    def setMax_min(self, value):
        self._min_slider.setMaximum(value)
        self.min_max = value

    def setMax_max(self, value):
        self._max_slider.setMaximum(value)
        self.max_max = value

    def getMax_min(self):
        return self.min_max

    def getMax_max(self):
        return self.max_max

    def lowerSlider(self):
        return self._min_slider

    def upperSlider(self):
        return self._max_slider

    def range(self):
        return (self.getMax_min() - self._min_slider.value(), 180 - (self.getMax_max() - self._max_slider.value()))

    def setRange(self, lower, upper):
        for slider in [self._min_slider, self._max_slider]:
            slider.blockSignals(True)
        self._update_layout()

if __name__=="__main__":
    import sys
    app = QtGui.QApplication(sys.argv)
    rasp = FrontEnd(None,None)
    rasp.show()
    app.exec_()<|MERGE_RESOLUTION|>--- conflicted
+++ resolved
@@ -81,13 +81,8 @@
 
             #plot video
             try:
-<<<<<<< HEAD
                 raw, color, weight = self.updateVideo()
             except Exception:
-=======
-                self.updateVideo()
-            except Exception as e:
->>>>>>> ef08cabb
                 logger.error('Error in FrontEnd update Video:  {}'.format(e))
                 import traceback
                 print('---------------------Exception in update video: ' , traceback.format_exc())
@@ -223,16 +218,10 @@
             self.rawplot_2.ui.histogram.vb.setLimits(yMin=8, yMax=255)
 
         if self.visual.showConnectivity and weight is not None:
-<<<<<<< HEAD
             weight[np.abs(weight) > 10] = 0  # TODO Deal with numerical blow-up.
-            self.rawplot_3.setImage(weight)
-            colordata = (np.array(cmapToColormap(cm.inferno).color) * 255).astype(np.uint8)
-            cmap = ColorMap(pos=np.linspace(0, 1.0, len(colordata)), color=colordata)
-=======
             self.rawplot_3.setImage(weight*100)
             colordata = (np.array(cmapToColormap(cm.viridis).color) * 255).astype(np.uint8)
             cmap = ColorMap(pos=np.linspace(0, 1, len(colordata)), color=colordata)
->>>>>>> ef08cabb
             self.rawplot_3.setColorMap(cmap)
             # self.rawplot_3.ui.histogram.vb.setLimits(yMin=0.1, yMax=1)
         else:
@@ -505,7 +494,7 @@
         self.pushButton_2.clicked.connect(_call(self._setup))
         self.pushButton.clicked.connect(_call(self._loadParams)) #File Dialog, then tell Nexus to load tweak
         self.checkBox.stateChanged.connect(self.update) #Show live front-end updates
-        
+
 
         self.rawplot_2.getImageItem().mouseClickEvent = self.mouseClick #Select a neuron
         self.slider.valueChanged.connect(_call(self.sliderMoved)) #Threshold for magnitude selection
@@ -529,11 +518,11 @@
         if self.checkBox.isChecked():
             self.draw = True
         else:
-            self.draw = False    
+            self.draw = False
         self.visual.draw = self.draw
-            
+
         QtCore.QTimer.singleShot(10, self.update)
-        
+
         self.total_times.append([self.visual.frame_num, time.time()-t])
 
     def extraSetup(self):
@@ -584,7 +573,7 @@
                 polar.addItem(circle)
             polar.hideAxis('bottom')
             polar.hideAxis('left')
-        
+
         self.polar1 = polars[0].plot()
         self.polar2 = polars[1].plot()
         self.polar1.setData(x, y)
@@ -616,7 +605,7 @@
         except FileNotFoundError as e:
             logger.error('File not found {}'.format(e))
             #raise FileNotFoundError
-    
+
     def _runProcess(self):
         '''Run ImageProcessor in separate thread
         '''
@@ -631,7 +620,7 @@
 
     def _loadTweak(self, file):
         self.comm.put(['load', file])
-    
+
     def updateVideo(self):
         ''' TODO: Bug on clicking ROI --> trace and report to pyqtgraph
         '''
@@ -677,7 +666,7 @@
         if(C is not None and Cx is not None):
             self.c1.setData(Cx, Cpop, pen=penW)
             self.c2.setData(Cx, C, pen=penR)
-            
+
             if(self.flag):
                 self.selected = self.visual.getFirstSelect()
                 if self.selected is not None:
@@ -688,7 +677,7 @@
             self.num = tune[0].shape[0]
             theta = np.linspace(0, (315/360)*2*np.pi, self.num)
             theta = np.append(theta,0)
-            self.theta = theta  
+            self.theta = theta
             if(tune[0] is not None):
                 self.radius = np.zeros(self.num+1)
                 self.radius[:len(tune[0])] = tune[0]#/np.max(tune[0])
@@ -708,7 +697,7 @@
                 self.polar1.setData(self.x2, self.y2, pen=penW)
         # else:
         #     logger.error('Visual received None tune')
-        
+
     def mouseClick(self, event):
         '''Clicked on raw image to select neurons
         '''
@@ -776,7 +765,7 @@
             # print('GUI avg time ', np.mean(self.total_times))
             event.accept()
         else: event.ignore()
-            
+
 
 def _call(fnc, *args, **kwargs):
     ''' Call handler for (external) events
@@ -832,7 +821,7 @@
             slider.rangeChanged.connect(self._update_layout)
 
             self._layout.addWidget(slider)
- 
+
         # initialize to reasonable defaults
         self._min_slider.setValue(1 * self._min_slider.maximum())
         self._max_slider.setValue(1 * self._max_slider.maximum())

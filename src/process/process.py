--- conflicted
+++ resolved
@@ -161,15 +161,9 @@
             # TODO add parameter validation inside Tweak
             home = expanduser("~")
             cwd = os.getcwd()
-<<<<<<< HEAD
             params_dict = {'fnames': [cwd+'/data/Tolias_mesoscope_2.hdf5'],
                    'fr': 3.5,
                    'decay_time': 0.5,
-=======
-            params_dict = {'fnames': [cwd+'/data/sample_stream.h5'],
-                   'fr': 1.4,
-                   'decay_time': 2.5,
->>>>>>> 87e314c5
                    'gSig': (3,3),
                    'p': 1,
                    'min_SNR': 0.8,

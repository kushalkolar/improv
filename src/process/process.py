--- conflicted
+++ resolved
@@ -184,18 +184,6 @@
         frame = self._checkFrames()
         
         if frame is not None:
-<<<<<<< HEAD
-            frame = self.client.getID(frame[0][str(self.frame_number)])
-            #print(self.client.get_all())
-            t = time.time()
-            frame = self._processFrame(frame, self.frame_number+init)
-            self.frame = frame.copy()
-            self._fitFrame(self.frame_number+init, frame.reshape(-1, order='F'))
-            #if frame_count % 5 == 0: 
-            self.putEstimates(self.onAc.estimates, output) # currently every frame. User-specified?
-            self.process_time.append([time.time()-t])
-            self.frame_number += 1
-=======
             self.done = False
             #print(frame[0])
             try:
@@ -203,6 +191,7 @@
                 #print(self.client.get_all())
                 #t = time.time()
                 frame = self._processFrame(frame, self.frame_number+init)
+                            #self.frame = frame.copy()
                 t = time.time()
                 self._fitFrame(self.frame_number+init, frame.reshape(-1, order='F'))
                 self.process_time.append([time.time()-t])
@@ -216,7 +205,6 @@
             except KeyError as e:
                 logger.error('Key error... {0}'.format(e))
                 print(frame)
->>>>>>> fe01e1a8
         else:
             logger.error('Done with all available frames: {0}'.format(self.frame_number))
             self.q_out.put(None)

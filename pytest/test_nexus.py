--- conflicted
+++ resolved
@@ -77,18 +77,15 @@
 
 # @pytest.mark.skip(reason="This test is unfinished")
 @pytest.mark.parametrize("cfg_name, actor_list, link_list", [
-<<<<<<< HEAD
     ("/config/basic_demo.yaml", None, None),
     ("/config/good_config.yaml", None, None),
     ("/config/simple_graph.yaml", None, None),
     ("/config/complex_graph.yaml", None, None),
     ("config/single_actor.yaml", None, None)
-=======
     ("basic_demo.yaml", ["Acquirer", "Processor", "Analysis", "InputStim"], ["Acquirer_sig", "Processor_sig", "Analysis_sig", "InputStim_sig"]),
     ("good_config.yaml", ["Acquirer", "Processor", "Analysis"], ["Acquirer_sig", "Processor_sig", "Analysis_sig"]),
     ("simple_graph.yaml", ["Acquirer", "Processor", "Analysis"], ["Acquirer_sig", "Processor_sig", "Analysis_sig"]),
     ("complex_graph.yaml", ["Acquirer", "Processor", "Analysis", "InputStim"], ["Acquirer_sig", "Processor_sig", "Analysis_sig", "InputStim_sig"])
->>>>>>> 4d1fe0b7
 ])
 def test_config_construction(cfg_name, actor_list, link_list, setdir):
     """ Tests if constructing a nexus based on the provided config has the right structure.
